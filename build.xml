--- conflicted
+++ resolved
@@ -301,33 +301,6 @@
     </copy>
   </target>
 
-<<<<<<< HEAD
-=======
-  <target name="copy-derby" depends="setproperties" description="Deploy default derby config">
-    <property name="derby.config" value="${nuxeo.ear.root}/derby-setup" />
-    <copy todir="${jboss.nuxeo.ear}/config" failonerror="false" overwrite="true">
-      <fileset file="${basedir}/${derby.config}/config/*.xml" />
-      <fileset file="${basedir}/${derby.config}/config/*.properties" />
-    </copy>
-    <copy todir="${jboss.nuxeo.ear}/datasources" failonerror="false" overwrite="true">
-      <fileset file="${basedir}/${derby.config}/datasources/*.xml" />
-    </copy>
-    <!-- XXX: find a way not to depend on the version number of nxsearch compass -->
-    <copy todir="${jboss.nuxeo.ear}/system/nuxeo-platform-search-compass-plugin-5.1.7-SNAPSHOT.jar" failonerror="false" overwrite="true">
-      <fileset file="${basedir}/${derby.config}/compass.cfg.xml" />
-    </copy>
-    <!-- TODO: maven config to get derby lib -->
-    <!--
-    <copy todir="${jboss.deploy}/lib" failonerror="false" overwrite="true">
-      <fileset file="${nuxeo.ear.root}/target/derby-jdbc-lib/*.jar" />
-    </copy>
-    -->
-    <echo></echo>
-    <echo>Done: Don't forget to put derby library in ${jboss.lib}</echo>
-    <echo></echo>
-  </target>
-
->>>>>>> 98e9ce5d
   <target name="test" depends="test-unix,test-windows" description="Run tests" />
   <target name="test-unix" if="osfamily-unix">
     <exec executable="mvn" failonerror="true">
