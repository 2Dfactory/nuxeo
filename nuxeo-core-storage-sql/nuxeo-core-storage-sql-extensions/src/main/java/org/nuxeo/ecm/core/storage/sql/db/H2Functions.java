/*
 * (C) Copyright 2008 Nuxeo SAS (http://nuxeo.com/) and contributors.
 *
 * All rights reserved. This program and the accompanying materials
 * are made available under the terms of the GNU Lesser General Public License
 * (LGPL) version 2.1 which accompanies this distribution, and is available at
 * http://www.gnu.org/licenses/lgpl.html
 *
 * This library is distributed in the hope that it will be useful,
 * but WITHOUT ANY WARRANTY; without even the implied warranty of
 * MERCHANTABILITY or FITNESS FOR A PARTICULAR PURPOSE. See the GNU
 * Lesser General Public License for more details.
 *
 * Contributors:
 *     Florent Guillaume
 */

package org.nuxeo.ecm.core.storage.sql.db;

import java.io.Serializable;
import java.sql.Connection;
import java.sql.DatabaseMetaData;
import java.sql.PreparedStatement;
import java.sql.ResultSet;
import java.sql.SQLException;
import java.sql.Statement;
import java.sql.Types;
import java.util.HashMap;
import java.util.HashSet;
import java.util.LinkedList;
import java.util.List;
import java.util.Map;
import java.util.Set;
import java.util.Map.Entry;

import org.apache.commons.logging.Log;
import org.apache.commons.logging.LogFactory;
import org.h2.tools.SimpleResultSet;

/**
 * Functions used as stored procedures for H2.
 *
 * @author Florent Guillaume
 */
public class H2Functions extends EmbeddedFunctions {

    private static final Log log = LogFactory.getLog(H2Functions.class);

    // for debug
    private static boolean isLogEnabled() {
        return false;
        // return log.isTraceEnabled();
    }

    // for debug
    private static void logDebug(String message, Object... args) {
        log.trace("SQL: " + String.format(message.replace("?", "%s"), args));
    }

    public static boolean isInTreeString(Connection conn, String id,
            String baseId) throws SQLException {
        return isInTree(conn, id, baseId);
    }

    public static boolean isInTreeLong(Connection conn, Long id, Long baseId)
            throws SQLException {
        return isInTree(conn, id, baseId);
    }

    public static boolean isAccessAllowedString(Connection conn, String id,
            String principals, String permissions) throws SQLException {
        return isAccessAllowed(conn, id, split(principals), split(permissions));
    }

    public static boolean isAccessAllowedLong(Connection conn, Long id,
            String principals, String permissions) throws SQLException {
        return isAccessAllowed(conn, id, split(principals), split(permissions));
    }

    /**
     * Adds an invalidation from this cluster node to the invalidations list.
     */
    @SuppressWarnings("boxing")
    public static void clusterInvalidateString(Connection conn, String id,
            String fragments, int kind) throws SQLException {
        PreparedStatement ps = null;
        try {
            // find other node ids
            String sql = "SELECT \"NODEID\" FROM \"CLUSTER_NODES\" "
                    + "WHERE \"NODEID\" <> SESSION_ID()";
            if (isLogEnabled()) {
                logDebug(sql);
            }
            ps = conn.prepareStatement(sql);
            List<Long> nodeIds = new LinkedList<Long>();
            ResultSet rs = ps.executeQuery();
            while (rs.next()) {
                nodeIds.add(rs.getLong(1));
            }
            if (isLogEnabled()) {
                logDebug("  -> " + nodeIds);
            }
            // invalidate
            sql = "INSERT INTO \"CLUSTER_INVALS\" "
                    + "(\"NODEID\", \"ID\", \"FRAGMENTS\", \"KIND\") "
                    + "VALUES (?, ?, ?, ?)";
            for (Long nodeId : nodeIds) {
                if (isLogEnabled()) {
                    logDebug(sql, nodeId, id, fragments, kind);
                }
                ps = conn.prepareStatement(sql);
                ps.setLong(1, nodeId);
                ps.setObject(2, id);
                ps.setString(3, fragments);
                ps.setInt(4, kind);
                ps.execute();
            }
        } finally {
            if (ps != null) {
                ps.close();
            }
        }
    }

    /**
     * Gets the invalidations for this cluster node.
     *
     * @return a result set with columns id, fragments, kind
     */
    public static ResultSet getClusterInvalidationsString(Connection conn)
            throws SQLException {
        DatabaseMetaData meta = conn.getMetaData();
        SimpleResultSet result = new SimpleResultSet();
        result.addColumn("ID", Types.VARCHAR, 0, 0); // String id
        result.addColumn("FRAGMENTS", Types.VARCHAR, 0, 0);
        result.addColumn("KIND", Types.INTEGER, 0, 0);
        if (meta.getURL().startsWith("jdbc:columnlist:")) {
            // this is just to query the result set columns
            return result;
        }

        PreparedStatement ps = null;
        Statement st = null;
        try {
            String sql = "SELECT \"ID\", \"FRAGMENTS\", \"KIND\" FROM \"CLUSTER_INVALS\" "
                    + "WHERE \"NODEID\" = SESSION_ID()";
            if (isLogEnabled()) {
                logDebug(sql);
            }
            ps = conn.prepareStatement(sql);
            ResultSet rs = ps.executeQuery();
            List<Serializable> debugValues = null;
            if (isLogEnabled()) {
                debugValues = new LinkedList<Serializable>();
            }
            while (rs.next()) {
                String id = rs.getString(1);
                String fragments = rs.getString(2);
                long kind = rs.getLong(3);
                result.addRow(new Object[] { id, fragments, Long.valueOf(kind) });
                if (debugValues != null) {
                    debugValues.add(id + ',' + fragments + ',' + kind);
                }
            }
            if (debugValues != null) {
                logDebug("  -> " + debugValues);
            }

            // remove processed invalidations
            sql = "DELETE FROM \"CLUSTER_INVALS\" WHERE \"NODEID\" = SESSION_ID()";
            if (isLogEnabled()) {
                logDebug(sql);
            }
            st = conn.createStatement();
            st.execute(sql);

            // return invalidations
            return result;
        } finally {
            if (ps != null) {
                ps.close();
            }
            if (st != null) {
                st.close();
            }
        }
    }

    /**
     * Rebuild the complete descendants tree.
     */

    public static void initDescendants(Connection conn) throws SQLException {
        String sql;
        LinkedList<String> todo = new LinkedList<String>();

        // find roots
        Statement s = conn.createStatement();
        sql = "SELECT ID FROM REPOSITORIES";
        logDebug(sql);
        ResultSet rs = s.executeQuery(sql);
        while (rs.next()) {
            String rootId = rs.getString(1);
            todo.add(rootId);
        }
        rs.close();
        log.trace("SQL:   -> " + todo);
        if (todo.size() == 0) {
            // db not yet initialized, ignore
            s.close();
            return;
        }

        // truncate table
        String table = "DESCENDANTS";
        sql = String.format("TRUNCATE TABLE %s", table);
        logDebug(sql);
        s.execute(sql);
        s.close();

        // traverse from roots
        Map<String, Set<String>> ancestors = new HashMap<String, Set<String>>();
        Map<String, Set<String>> descendants = new HashMap<String, Set<String>>();
        do {
            String p = todo.remove();
            sql = "SELECT ID FROM HIERARCHY WHERE PARENTID = ? AND ISPROPERTY = 0";
            PreparedStatement ps = conn.prepareStatement(sql);
            ps.setString(1, p);
            // logDebug(sql, p);
            rs = ps.executeQuery();
            // for each child
            while (rs.next()) {
                String c = rs.getString(1);
                todo.add(c);
                // child's ancestors
                Set<String> cans = ancestors.get(c);
                if (cans == null) {
                    ancestors.put(c, cans = new HashSet<String>());
                }
                Set<String> pans = ancestors.get(p);
                if (pans != null) {
                    cans.addAll(pans);
                }
<<<<<<< HEAD
                cans.add(p);
                // all ancestors have it as descendant
                for (String pp : cans) {
                    Set<String> desc = descendants.get(pp);
                    if (desc == null) {
                        descendants.put(pp, desc = new HashSet<String>());
                    }
                    desc.add(c);
=======
            }
        }

        /**
         * Trigger interface.
         */
        public void fire(Connection conn, Object[] oldRow, Object[] newRow)
                throws SQLException {
            String id = null;
            if (oldRow != null) {
                // update or delete
                id = oldRow[idIndex].toString();
            } else if (newRow != null) {
                // insert
                id = newRow[idIndex].toString();
            } else {
                return;
            }
            PreparedStatement ps = null;
            try {
                ps = conn.prepareStatement("INSERT INTO hierarchy_modified_acl VALUES(?, ?);");
                ps.setString(1, id);
                ps.setString(2, "f");
                ps.executeUpdate();
            } finally {
                if (ps != null) {
                    ps.close();
>>>>>>> 25ff48d0
                }
            }
            ps.close();
        } while (!todo.isEmpty());

        // insert descendants into table
        sql = String.format("INSERT INTO %s (ID, DESCENDANTID) VALUES (?, ?)",
                table);
        PreparedStatement ps = conn.prepareStatement(sql);
        int n = 0;
        for (Entry<String, Set<String>> e : descendants.entrySet()) {
            String p = e.getKey();
            for (String c : e.getValue()) {
                ps.setString(1, p);
                ps.setString(2, c);
                // logDebug(sql, p, c);
                ps.execute();
                n++;
            }
        }
        logDebug(String.format("-- inserted %s rows into %s", Long.valueOf(n),
                table));
        ps.close();
    }

}<|MERGE_RESOLUTION|>--- conflicted
+++ resolved
@@ -35,6 +35,7 @@
 
 import org.apache.commons.logging.Log;
 import org.apache.commons.logging.LogFactory;
+import org.h2.api.CloseListener;
 import org.h2.tools.SimpleResultSet;
 
 /**
@@ -241,7 +242,6 @@
                 if (pans != null) {
                     cans.addAll(pans);
                 }
-<<<<<<< HEAD
                 cans.add(p);
                 // all ancestors have it as descendant
                 for (String pp : cans) {
@@ -250,7 +250,209 @@
                         descendants.put(pp, desc = new HashSet<String>());
                     }
                     desc.add(c);
-=======
+                }
+            }
+            ps.close();
+        } while (!todo.isEmpty());
+
+        // insert descendants into table
+        sql = String.format("INSERT INTO %s (ID, DESCENDANTID) VALUES (?, ?)",
+                table);
+        PreparedStatement ps = conn.prepareStatement(sql);
+        int n = 0;
+        for (Entry<String, Set<String>> e : descendants.entrySet()) {
+            String p = e.getKey();
+            for (String c : e.getValue()) {
+                ps.setString(1, p);
+                ps.setString(2, c);
+                // logDebug(sql, p, c);
+                ps.execute();
+                n++;
+            }
+        }
+        logDebug(String.format("-- inserted %s rows into %s", Long.valueOf(n),
+                table));
+        ps.close();
+    }
+
+    protected static String getLocalReadAcl(Connection conn, String id)
+            throws SQLException {
+        String sql = "SELECT \"GRANT\", \"USER\"" //
+                + " FROM ACLS" //
+                + " WHERE" //
+                + "   \"ID\" = '"
+                + id
+                + "'"//
+                + "   AND \"PERMISSION\" IN ('Read', 'ReadWrite', 'Everything', 'Browse')"
+                + " ORDER BY \"POS\"";
+        if (isLogEnabled()) {
+            logDebug(sql);
+        }
+        PreparedStatement ps = conn.prepareStatement(sql);
+        ResultSet rs = ps.executeQuery();
+        StringBuffer readAcl = new StringBuffer();
+        try {
+            while (rs.next()) {
+                Boolean grant = rs.getBoolean(1);
+                String op;
+                if (grant) {
+                    op = rs.getString(2);
+                } else {
+                    op = '-' + rs.getString(2);
+                }
+                if (readAcl.length() == 0) {
+                    readAcl.append(op);
+                } else {
+                    readAcl.append("," + op);
+                }
+            }
+        } finally {
+            if (ps != null) {
+                ps.close();
+            }
+        }
+        return readAcl.toString();
+    }
+
+    public static String getReadAcl(Connection conn, String id)
+            throws SQLException {
+        String localReadAcl;
+        StringBuffer readAcl = new StringBuffer();
+
+        PreparedStatement ps1 = null;
+        PreparedStatement ps2 = null;
+        try {
+            ps1 = conn.prepareStatement("SELECT PARENTID FROM HIERARCHY WHERE ID = ?;");
+            boolean first = true;
+            do {
+                // local acl
+                localReadAcl = getLocalReadAcl(conn, id);
+                if (localReadAcl != null && (localReadAcl.length() > 0)) {
+                    if (readAcl.length() == 0) {
+                        readAcl.append(localReadAcl);
+                    } else {
+                        readAcl.append(',' + localReadAcl);
+                    }
+                }
+                // get parent
+                ps1.setObject(1, id);
+                ResultSet rs = ps1.executeQuery();
+                String newId;
+                if (rs.next()) {
+                    newId = (String) rs.getObject(1);
+                    if (rs.wasNull()) {
+                        newId = null;
+                    }
+                } else {
+                    // no such id
+                    newId = null;
+                }
+                if (first && newId == null) {
+                    // there is no parent for the first level
+                    // we may have a version on our hands, find the live doc
+                    ps2 = conn.prepareStatement("SELECT VERSIONABLEID FROM VERSIONS WHERE ID = ?;");
+                    ps2.setObject(1, id);
+                    rs = ps2.executeQuery();
+                    if (rs.next()) {
+                        newId = (String) rs.getObject(1);
+                        if (rs.wasNull()) {
+                            newId = null;
+                        }
+                    } else {
+                        // no such id
+                        newId = null;
+                    }
+                }
+                first = false;
+                id = newId;
+            } while (id != null);
+        } finally {
+            if (ps1 != null) {
+                ps1.close();
+            }
+            if (ps2 != null) {
+                ps2.close();
+            }
+        }
+        return readAcl.toString();
+    }
+
+    public static ResultSet getReadAclsFor(Connection conn, String principals)
+            throws SQLException {
+        DatabaseMetaData meta = conn.getMetaData();
+        SimpleResultSet result = new SimpleResultSet();
+        result.addColumn("ID", Types.VARCHAR, 0, 0); // String id
+        if (meta.getURL().startsWith("jdbc:columnlist:")) {
+            // this is just to query the result set columns
+            return result;
+        }
+        if (principals == null) {
+            return result;
+        }
+        Set<String> principalsList = split(principals);
+        Set<String> blackList = new HashSet<String>();
+        for (String user : principalsList) {
+            blackList.add('-' + user);
+        }
+        // log.debug("getReadAclFor " + principals);
+        PreparedStatement ps = null;
+        ResultSet rs = null;
+        try {
+            ps = conn.prepareStatement("SELECT \"ID\", \"ACL\" FROM READ_ACLS");
+            rs = ps.executeQuery();
+            while (rs.next()) {
+                String id = rs.getString(1);
+                String[] acl = rs.getString(2).split(",");
+                for (String ace : acl) {
+                    // log.debug("ace: " + ace);
+                    if (principalsList.contains(ace)) {
+                        result.addRow(new Object[] { id });
+                        // log.debug("allowed: " + id);
+                    } else if (blackList.contains(ace)) {
+                        // log.debug("deny: " + id);
+                        break;
+                    }
+                }
+            }
+        } finally {
+            if (rs != null) {
+                rs.close();
+            }
+            if (ps != null) {
+                ps.close();
+            }
+        }
+        return result;
+    }
+
+    public static class LogAclsModified implements org.h2.api.Trigger,
+            CloseListener {
+
+        private String idName = "ID";
+
+        private int idIndex;
+
+        private int idType;
+
+        /**
+         * Trigger interface: initialization.
+         */
+        public void init(Connection conn, String schema, String triggerName,
+                String table, boolean before, int opType) throws SQLException {
+            ResultSet rs = null;
+            try {
+                DatabaseMetaData meta = conn.getMetaData();
+                rs = meta.getColumns(null, schema, table, idName);
+                if (!rs.next()) {
+                    throw new SQLException("No id key for: " + schema + '.'
+                            + table);
+                }
+                idType = rs.getInt("DATA_TYPE");
+                idIndex = rs.getInt("ORDINAL_POSITION") - 1;
+            } finally {
+                if (rs != null) {
+                    rs.close();
+                }
             }
         }
 
@@ -278,30 +480,177 @@
             } finally {
                 if (ps != null) {
                     ps.close();
->>>>>>> 25ff48d0
-                }
-            }
-            ps.close();
-        } while (!todo.isEmpty());
-
-        // insert descendants into table
-        sql = String.format("INSERT INTO %s (ID, DESCENDANTID) VALUES (?, ?)",
-                table);
-        PreparedStatement ps = conn.prepareStatement(sql);
-        int n = 0;
-        for (Entry<String, Set<String>> e : descendants.entrySet()) {
-            String p = e.getKey();
-            for (String c : e.getValue()) {
-                ps.setString(1, p);
-                ps.setString(2, c);
-                // logDebug(sql, p, c);
-                ps.execute();
-                n++;
-            }
-        }
-        logDebug(String.format("-- inserted %s rows into %s", Long.valueOf(n),
-                table));
-        ps.close();
-    }
-
+                }
+            }
+        }
+
+        public void close() throws SQLException {
+        }
+
+        public void remove() {
+        }
+
+    }
+
+    public static class LogHierarchyModified implements org.h2.api.Trigger,
+            CloseListener {
+        private String idName = "ID";
+
+        private int idIndex;
+
+        private int idType;
+
+        private String parentIdName = "PARENTID";
+
+        private int parentIdIndex;
+
+        /**
+         * Trigger interface: initialization.
+         */
+        public void init(Connection conn, String schema, String triggerName,
+                String table, boolean before, int opType) throws SQLException {
+            ResultSet rs = null;
+            try {
+                DatabaseMetaData meta = conn.getMetaData();
+                rs = meta.getColumns(null, schema, table, idName);
+                if (!rs.next()) {
+                    throw new SQLException("No id key for: " + schema + '.'
+                            + table);
+                }
+                idType = rs.getInt("DATA_TYPE");
+                idIndex = rs.getInt("ORDINAL_POSITION") - 1;
+                rs.close();
+                rs = meta.getColumns(null, schema, table, parentIdName);
+                if (!rs.next()) {
+                    throw new SQLException("No parentid for in " + schema + '.'
+                            + table);
+                }
+                parentIdIndex = rs.getInt("ORDINAL_POSITION") - 1;
+            } finally {
+                if (rs != null) {
+                    rs.close();
+                }
+            }
+
+        }
+
+        /**
+         * Trigger interface.
+         */
+        public void fire(Connection conn, Object[] oldRow, Object[] newRow)
+                throws SQLException {
+            if (newRow != null) {
+                PreparedStatement ps = null;
+                try {
+                    ps = conn.prepareStatement("INSERT INTO hierarchy_modified_acl VALUES(?, ?);");
+                    ps.setString(1, newRow[idIndex].toString());
+                    if (oldRow == null) {
+                        // Insert
+                        ps.setString(2, "t");
+                        ps.executeUpdate();
+                    } else if (oldRow[parentIdIndex] != newRow[parentIdIndex]) {
+                        // Update with new parent
+                        ps.setString(2, "f");
+                        ps.executeUpdate();
+                    }
+                } finally {
+                    if (ps != null) {
+                        ps.close();
+                    }
+                }
+            }
+        }
+
+        public void close() throws SQLException {
+        }
+
+        public void remove() {
+        }
+
+    }
+
+    public static ResultSet rebuildReadAcls(Connection conn)
+            throws SQLException {
+        SimpleResultSet result = new SimpleResultSet();
+        PreparedStatement ps = null;
+        try {
+            ps = conn.prepareStatement("TRUNCATE TABLE hierarchy_read_acl;");
+            ps.executeUpdate();
+            ps = conn.prepareStatement("INSERT INTO hierarchy_read_acl" //
+                    + "  SELECT id, nx_get_read_acl(id)"
+                    + "  FROM (SELECT DISTINCT(id) AS id FROM hierarchy) AS uids;");
+            ps.executeUpdate();
+            ps = conn.prepareStatement("TRUNCATE TABLE read_acls;");
+            ps.executeUpdate();
+            // TODO: use md5 of the acl as key
+            ps = conn.prepareStatement("INSERT INTO read_acls" //
+                    + "  SELECT acl, acl" //
+                    + "  FROM (SELECT DISTINCT(nx_get_read_acl(id)) AS acl" //
+                    + "        FROM  (SELECT DISTINCT(id) AS id" //
+                    + "               FROM acls) AS uids) AS read_acls_input;");
+            ps.executeUpdate();
+            ps = conn.prepareStatement("TRUNCATE TABLE hierarchy_modified_acl;");
+            ps.executeUpdate();
+        } finally {
+            if (ps != null) {
+                ps.close();
+            }
+        }
+        return result;
+    }
+
+    public static ResultSet updateReadAcls(Connection conn) throws SQLException {
+        SimpleResultSet result = new SimpleResultSet();
+        PreparedStatement ps = null;
+        int rowCount = 0;
+        try {
+            ps = conn.prepareStatement("TRUNCATE TABLE read_acls;");
+            ps.executeUpdate();
+            // TODO: use md5 of the acl as key
+            ps = conn.prepareStatement("INSERT INTO read_acls" //
+                    + " SELECT acl, acl" //
+                    + " FROM (SELECT DISTINCT(nx_get_read_acl(id)) AS acl" //
+                    + "       FROM  (SELECT DISTINCT(id) AS id" //
+                    + "              FROM acls) AS uids) AS read_acls_input;");
+            ps.executeUpdate();
+
+            // New hierarchy_read_acl entry
+            ps = conn.prepareStatement("INSERT INTO hierarchy_read_acl" //
+                    + " SELECT id, nx_get_read_acl(id)" //
+                    + " FROM (SELECT DISTINCT(id) AS id" //
+                    + "   FROM hierarchy_modified_acl" //
+                    + "   WHERE is_new AND" //
+                    + "     EXISTS (SELECT 1 FROM hierarchy WHERE hierarchy_modified_acl.id=hierarchy.id)) AS uids;");
+            rowCount = ps.executeUpdate();
+            ps = conn.prepareStatement("DELETE FROM hierarchy_modified_acl WHERE is_new;");
+            ps.executeUpdate();
+            // Update hierarchy_read_acl entry
+            // Mark acl that need to be updated (set to NULL)
+            ps = conn.prepareStatement("UPDATE hierarchy_read_acl SET acl_id = NULL WHERE id IN (" //
+                    + " SELECT DISTINCT(id) AS id FROM hierarchy_modified_acl WHERE NOT is_new);");
+            rowCount = ps.executeUpdate();
+            ps = conn.prepareStatement("DELETE FROM hierarchy_modified_acl WHERE NOT is_new;");
+            ps.executeUpdate();
+            ps = conn.prepareStatement("UPDATE hierarchy_read_acl SET acl_id = NULL WHERE id IN (" //
+                    + " SELECT h.id" //
+                    + " FROM hierarchy AS h" //
+                    + " LEFT JOIN hierarchy_read_acl AS r ON h.id = r.id" //
+                    + " WHERE r.acl_id IS NOT NULL" //
+                    + " AND h.parentid IN (SELECT id FROM hierarchy_read_acl WHERE acl_id IS NULL));");
+            // Mark all childrens
+            do {
+                rowCount = ps.executeUpdate();
+            } while (rowCount > 0);
+            // Update hierarchy_read_acl acl_ids
+            // TODO use the md5 for acl_id
+            ps = conn.prepareStatement("UPDATE hierarchy_read_acl SET acl_id = nx_get_read_acl(id) WHERE acl_id IS NULL;");
+            ps.executeUpdate();
+        } finally {
+            if (ps != null) {
+                ps.close();
+            }
+        }
+
+        return result;
+    }
 }