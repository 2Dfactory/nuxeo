<project xmlns="http://maven.apache.org/POM/4.0.0" xmlns:xsi="http://www.w3.org/2001/XMLSchema-instance"
  xsi:schemaLocation="http://maven.apache.org/POM/4.0.0 http://maven.apache.org/maven-v4_0_0.xsd">
  <modelVersion>4.0.0</modelVersion>

  <parent>
    <groupId>org.nuxeo.ecm.core</groupId>
    <artifactId>nuxeo-core-storage-sql-parent</artifactId>
    <version>5.4.3-SNAPSHOT</version>
    <relativePath>../pom.xml</relativePath>
  </parent>

  <artifactId>nuxeo-core-storage-sql</artifactId>
  <name>Nuxeo Core SQL Storage</name>
  <description>Nuxeo Core: SQL Storage.</description>


  <dependencies>
    <dependency>
      <groupId>org.nuxeo.common</groupId>
      <artifactId>nuxeo-common</artifactId>
    </dependency>
    <dependency>
      <groupId>org.nuxeo.runtime</groupId>
      <artifactId>nuxeo-runtime</artifactId>
    </dependency>
    <dependency>
      <groupId>org.nuxeo.ecm.core</groupId>
      <artifactId>nuxeo-core-schema</artifactId>
    </dependency>
    <dependency>
      <groupId>org.nuxeo.ecm.core</groupId>
      <artifactId>nuxeo-core-api</artifactId>
    </dependency>
    <dependency>
      <groupId>org.nuxeo.ecm.core</groupId>
      <artifactId>nuxeo-core-query</artifactId>
    </dependency>
    <dependency>
      <groupId>org.nuxeo.ecm.core</groupId>
      <artifactId>nuxeo-core</artifactId>
    </dependency>
    <dependency>
      <groupId>org.nuxeo.ecm.core</groupId>
      <artifactId>nuxeo-core-event</artifactId>
    </dependency>
    <dependency>
      <groupId>org.nuxeo.ecm.core</groupId>
      <artifactId>nuxeo-core-convert-api</artifactId>
    </dependency>
    <!-- for bundle activator -->
    <dependency>
      <groupId>org.osgi</groupId>
      <artifactId>osgi-core</artifactId>
    </dependency>

    <dependency>
      <groupId>commons-collections</groupId>
      <artifactId>commons-collections</artifactId>
    </dependency>
    <dependency>
      <groupId>commons-beanutils</groupId>
      <artifactId>commons-beanutils</artifactId>
    </dependency>
    <dependency>
      <groupId>commons-httpclient</groupId>
      <artifactId>commons-httpclient</artifactId>
    </dependency>
    <dependency>
      <groupId>commons-io</groupId>
      <artifactId>commons-io</artifactId>
    </dependency>

    <dependency>
      <groupId>javax.resource</groupId>
      <artifactId>connector-api</artifactId>
    </dependency>


    <!-- Needed by H2 fulltext -->
    <dependency>
      <groupId>org.apache.lucene</groupId>
      <artifactId>lucene-core</artifactId>
    </dependency>
    <dependency>
      <groupId>org.apache.lucene</groupId>
      <artifactId>lucene-analyzers</artifactId>
    </dependency>

    <!-- NetServer -->
    <dependency>
      <groupId>org.mortbay.jetty</groupId>
      <artifactId>jetty</artifactId>
    </dependency>
    <dependency>
      <groupId>org.mortbay.jetty</groupId>
      <artifactId>jetty-util</artifactId>
    </dependency>
    <dependency>
      <groupId>org.slf4j</groupId>
      <artifactId>slf4j-api</artifactId>
    </dependency>
    <dependency>
      <groupId>org.slf4j</groupId>
      <artifactId>slf4j-log4j12</artifactId>
    </dependency>

    <dependency>
      <groupId>org.nuxeo.runtime</groupId>
      <artifactId>nuxeo-runtime-test</artifactId>
      <scope>test</scope>
    </dependency>

    <dependency>
      <groupId>org.nuxeo.ecm.core</groupId>
      <artifactId>nuxeo-core-convert-plugins</artifactId>
      <scope>test</scope>
    </dependency>
    <!-- needed for convert plugins -->
    <dependency>
      <groupId>javax.mail</groupId>
      <artifactId>mail</artifactId>
      <scope>test</scope>
    </dependency>

<<<<<<< HEAD
    <!-- needed for database-specific tests -->
    <!-- <dependency> -->
    <!-- <groupId>org.apache.derby</groupId> -->
    <!-- <artifactId>derby</artifactId> -->
    <!-- <scope>test</scope> -->
    <!-- </dependency> -->
    <!-- <dependency> -->
    <!-- <groupId>postgresql</groupId> -->
    <!-- <artifactId>postgresql</artifactId> -->
    <!-- <scope>test</scope> -->
    <!-- </dependency> -->
    <!-- <dependency> -->
    <!-- <groupId>mysql</groupId> -->
    <!-- <artifactId>mysql-connector-java</artifactId> -->
    <!-- <scope>test</scope> -->
    <!-- </dependency> -->
    <!-- <dependency> -->
    <!-- <groupId>net.sourceforge.jtds</groupId> -->
    <!-- <artifactId>jtds</artifactId> -->
    <!-- <scope>test</scope> -->
    <!-- </dependency> -->
    <!-- <dependency> -->
    <!-- <groupId>com.oracle</groupId> -->
    <!-- <artifactId>ojdbc14</artifactId> -->
    <!-- <scope>test</scope> -->
    <!-- </dependency> -->
=======
    <!--fix test classpath in eclipse -->
    <dependency>
      <groupId>jotm</groupId>
      <artifactId>jotm</artifactId>
      <exclusions>
	<exclusion>
	  <groupId>javax.resource</groupId>
	  <artifactId>connector</artifactId>
	</exclusion>
      </exclusions>
      <scope>test</scope>
    </dependency>

    <!-- needed for database-specific tests <dependency> <groupId>org.apache.derby</groupId>
      <artifactId>derby</artifactId> <scope>test</scope> </dependency> <dependency> <groupId>postgresql</groupId>
      <artifactId>postgresql</artifactId> <scope>test</scope> </dependency> <dependency>
      <groupId>mysql</groupId> <artifactId>mysql-connector-java</artifactId> <scope>test</scope>
      </dependency> <dependency> <groupId>net.sourceforge.jtds</groupId> <artifactId>jtds</artifactId>
      <scope>test</scope> </dependency> <dependency> <groupId>com.oracle</groupId> <artifactId>ojdbc14</artifactId>
      <scope>test</scope> </dependency> -->
>>>>>>> 769accc4
  </dependencies>

  <build>
    <plugins>
      <plugin>
        <artifactId>maven-surefire-plugin</artifactId>
        <configuration>
          <excludes>
            <!-- Synthetic classes for switch() (surefire bug) -->
            <!-- Inner classes -->
            <exclude>**/*$*.java</exclude>
          </excludes>
        </configuration>
      </plugin>
    </plugins>
  </build>

</project><|MERGE_RESOLUTION|>--- conflicted
+++ resolved
@@ -12,7 +12,6 @@
   <artifactId>nuxeo-core-storage-sql</artifactId>
   <name>Nuxeo Core SQL Storage</name>
   <description>Nuxeo Core: SQL Storage.</description>
-
 
   <dependencies>
     <dependency>
@@ -75,7 +74,6 @@
       <artifactId>connector-api</artifactId>
     </dependency>
 
-
     <!-- Needed by H2 fulltext -->
     <dependency>
       <groupId>org.apache.lucene</groupId>
@@ -122,7 +120,19 @@
       <scope>test</scope>
     </dependency>
 
-<<<<<<< HEAD
+    <!--fix test classpath in eclipse -->
+    <dependency>
+      <groupId>jotm</groupId>
+      <artifactId>jotm</artifactId>
+      <exclusions>
+        <exclusion>
+          <groupId>javax.resource</groupId>
+          <artifactId>connector</artifactId>
+        </exclusion>
+      </exclusions>
+      <scope>test</scope>
+    </dependency>
+
     <!-- needed for database-specific tests -->
     <!-- <dependency> -->
     <!-- <groupId>org.apache.derby</groupId> -->
@@ -149,28 +159,6 @@
     <!-- <artifactId>ojdbc14</artifactId> -->
     <!-- <scope>test</scope> -->
     <!-- </dependency> -->
-=======
-    <!--fix test classpath in eclipse -->
-    <dependency>
-      <groupId>jotm</groupId>
-      <artifactId>jotm</artifactId>
-      <exclusions>
-	<exclusion>
-	  <groupId>javax.resource</groupId>
-	  <artifactId>connector</artifactId>
-	</exclusion>
-      </exclusions>
-      <scope>test</scope>
-    </dependency>
-
-    <!-- needed for database-specific tests <dependency> <groupId>org.apache.derby</groupId>
-      <artifactId>derby</artifactId> <scope>test</scope> </dependency> <dependency> <groupId>postgresql</groupId>
-      <artifactId>postgresql</artifactId> <scope>test</scope> </dependency> <dependency>
-      <groupId>mysql</groupId> <artifactId>mysql-connector-java</artifactId> <scope>test</scope>
-      </dependency> <dependency> <groupId>net.sourceforge.jtds</groupId> <artifactId>jtds</artifactId>
-      <scope>test</scope> </dependency> <dependency> <groupId>com.oracle</groupId> <artifactId>ojdbc14</artifactId>
-      <scope>test</scope> </dependency> -->
->>>>>>> 769accc4
   </dependencies>
 
   <build>
