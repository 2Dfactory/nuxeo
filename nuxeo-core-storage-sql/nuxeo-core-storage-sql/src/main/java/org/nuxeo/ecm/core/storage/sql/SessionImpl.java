--- conflicted
+++ resolved
@@ -75,11 +75,9 @@
 
     private long threadId;
 
-<<<<<<< HEAD
+    private boolean readAclsChanged;
+
     private String threadName;
-=======
-    private boolean readAclsChanged;
->>>>>>> b790a640
 
     SessionImpl(RepositoryImpl repository, SchemaManager schemaManager,
             Mapper mapper, Credentials credentials) throws StorageException {
