/*
 * (C) Copyright 2007-2008 Nuxeo SAS (http://nuxeo.com/) and contributors.
 *
 * All rights reserved. This program and the accompanying materials
 * are made available under the terms of the GNU Lesser General Public License
 * (LGPL) version 2.1 which accompanies this distribution, and is available at
 * http://www.gnu.org/licenses/lgpl.html
 *
 * This library is distributed in the hope that it will be useful,
 * but WITHOUT ANY WARRANTY; without even the implied warranty of
 * MERCHANTABILITY or FITNESS FOR A PARTICULAR PURPOSE. See the GNU
 * Lesser General Public License for more details.
 *
 * Contributors:
 *     Florent Guillaume
 */

package org.nuxeo.ecm.core.storage.sql.db;

import java.io.Serializable;
import java.util.Collection;
<<<<<<< HEAD
import java.util.Iterator;
import java.util.LinkedHashMap;
import java.util.LinkedList;
=======
>>>>>>> bcf3ae98
import java.util.List;

import org.nuxeo.ecm.core.storage.sql.Model;
import org.nuxeo.ecm.core.storage.sql.PropertyType;

/**
 * A SQL table.
 *
 * @author Florent Guillaume
 */
public interface Table extends Serializable {

    Dialect getDialect();

    String getName();

    String getQuotedName();

    String getQuotedSuffixedName(String suffix);

    Column getColumn(String name);

    Collection<Column> getColumns();

    /**
     * Adds a {@link Column} to the table.
     */
    Column addColumn(String name, PropertyType type, int sqlType, String key,
            Model model);

    /**
     * Adds an index on one or several columns.
     *
     * @param columnNames the column names
     */
    void addIndex(String... columnNames);

    /**
     * Computes the SQL statement to create the table.
     *
     * @return the SQL create string.
     */
<<<<<<< HEAD
    public String getCreateSql() {
        StringBuilder buf = new StringBuilder();
        buf.append("CREATE TABLE ");
        buf.append(getQuotedName());
        buf.append(" (");
        for (Iterator<Column> it = columns.values().iterator(); it.hasNext();) {
            addOneColumn(buf, it.next());
            if (it.hasNext()) {
                buf.append(", ");
            }
        }
        // unique
        // check
        buf.append(')');
        buf.append(dialect.getTableTypeString());
        return buf.toString();
    }
=======
    String getCreateSql();
>>>>>>> bcf3ae98

    /**
     * Computes the SQL statement to alter a table and add a column to it.
     *
     * @param column the column to add
     * @return the SQL alter table string
     */
    public String getAddColumnSql(Column column) {
        StringBuilder buf = new StringBuilder();
        buf.append("ALTER TABLE ");
        buf.append(getQuotedName());
        buf.append(' ');
        buf.append(dialect.getAddColumnString());
        buf.append(' ');
        addOneColumn(buf, column);
        return buf.toString();
    }

    /**
     * Adds to buf the column name and its type and constraints for create /
     * alter.
     */
    protected void addOneColumn(StringBuilder buf, Column column) {
        buf.append(column.getQuotedName());
        buf.append(' ');
        if (column.isIdentity()) {
            if (dialect.hasDataTypeInIdentityColumn()) {
                buf.append(column.getSqlTypeString());
                buf.append(' ');
            }
            buf.append(dialect.getIdentityColumnString(column.getSqlType()));
        } else {
            buf.append(column.getSqlTypeString());
            String defaultValue = column.getDefaultValue();
            if (defaultValue != null) {
                buf.append(" DEFAULT ");
                buf.append(defaultValue);
            }
            if (column.isNullable()) {
                buf.append(dialect.getNullColumnString());
            } else {
                buf.append(" NOT NULL");
            }
        }
        // unique
        // check
    }

    /**
     * Computes the SQL statement to finish creating the table, usually some
     * ALTER TABLE statements to add constraints.
     *
     * @return the SQL strings
     */
    List<String> getPostCreateSqls();

    /**
     * Computes the SQL statement to drop the table.
     * <p>
     * TODO drop constraints and indexes
     *
     * @return the SQL drop string.
     */
    String getDropSql();

}<|MERGE_RESOLUTION|>--- conflicted
+++ resolved
@@ -19,12 +19,6 @@
 
 import java.io.Serializable;
 import java.util.Collection;
-<<<<<<< HEAD
-import java.util.Iterator;
-import java.util.LinkedHashMap;
-import java.util.LinkedList;
-=======
->>>>>>> bcf3ae98
 import java.util.List;
 
 import org.nuxeo.ecm.core.storage.sql.Model;
@@ -67,27 +61,7 @@
      *
      * @return the SQL create string.
      */
-<<<<<<< HEAD
-    public String getCreateSql() {
-        StringBuilder buf = new StringBuilder();
-        buf.append("CREATE TABLE ");
-        buf.append(getQuotedName());
-        buf.append(" (");
-        for (Iterator<Column> it = columns.values().iterator(); it.hasNext();) {
-            addOneColumn(buf, it.next());
-            if (it.hasNext()) {
-                buf.append(", ");
-            }
-        }
-        // unique
-        // check
-        buf.append(')');
-        buf.append(dialect.getTableTypeString());
-        return buf.toString();
-    }
-=======
     String getCreateSql();
->>>>>>> bcf3ae98
 
     /**
      * Computes the SQL statement to alter a table and add a column to it.
@@ -95,46 +69,7 @@
      * @param column the column to add
      * @return the SQL alter table string
      */
-    public String getAddColumnSql(Column column) {
-        StringBuilder buf = new StringBuilder();
-        buf.append("ALTER TABLE ");
-        buf.append(getQuotedName());
-        buf.append(' ');
-        buf.append(dialect.getAddColumnString());
-        buf.append(' ');
-        addOneColumn(buf, column);
-        return buf.toString();
-    }
-
-    /**
-     * Adds to buf the column name and its type and constraints for create /
-     * alter.
-     */
-    protected void addOneColumn(StringBuilder buf, Column column) {
-        buf.append(column.getQuotedName());
-        buf.append(' ');
-        if (column.isIdentity()) {
-            if (dialect.hasDataTypeInIdentityColumn()) {
-                buf.append(column.getSqlTypeString());
-                buf.append(' ');
-            }
-            buf.append(dialect.getIdentityColumnString(column.getSqlType()));
-        } else {
-            buf.append(column.getSqlTypeString());
-            String defaultValue = column.getDefaultValue();
-            if (defaultValue != null) {
-                buf.append(" DEFAULT ");
-                buf.append(defaultValue);
-            }
-            if (column.isNullable()) {
-                buf.append(dialect.getNullColumnString());
-            } else {
-                buf.append(" NOT NULL");
-            }
-        }
-        // unique
-        // check
-    }
+    String getAddColumnSql(Column column);
 
     /**
      * Computes the SQL statement to finish creating the table, usually some
