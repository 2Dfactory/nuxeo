--- conflicted
+++ resolved
@@ -198,16 +198,11 @@
         }
     }
 
-<<<<<<< HEAD
-    protected String[] getPrincipalsToCheck(Principal principal) {
+    protected static String[] getPrincipalsToCheck(Principal principal) {
         List<String> userGroups = null;
         if (principal instanceof NuxeoPrincipal) {
             userGroups = ((NuxeoPrincipal) principal).getAllGroups();
         }
-=======
-    protected static String[] getPrincipalsToCheck(NuxeoPrincipal principal) {
-        List<String> userGroups = principal.getAllGroups();
->>>>>>> f227030c
         if (userGroups == null) {
             return new String[] { principal.getName() };
         } else {
