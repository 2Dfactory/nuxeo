--- conflicted
+++ resolved
@@ -19,10 +19,7 @@
 
 import org.apache.shindig.auth.SecurityToken;
 import org.apache.shindig.common.uri.Uri;
-<<<<<<< HEAD
-=======
 import org.apache.shindig.common.uri.UriBuilder;
->>>>>>> 44750dce
 import org.apache.shindig.gadgets.GadgetContext;
 
 public class NxGadgetContext extends GadgetContext {
@@ -36,22 +33,10 @@
         this.securityToken = new NxSecurityToken(viewer, owner);
     }
 
-<<<<<<< HEAD
     @Override
     public Uri getUrl() {
-        // try {
-        return Uri.parse(gadgetDef);
-        // } catch (URISyntaxException e) {
-        // e.printStackTrace();
-        // }
-        // return null;
+        return UriBuilder.parse(gadgetDef).toUri();
     }
-=======
-  @Override
-  public Uri getUrl() {
-      return UriBuilder.parse(gadgetDef).toUri();
-  }
->>>>>>> 44750dce
 
     @Override
     public SecurityToken getToken() {
