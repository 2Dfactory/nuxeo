<?xml version="1.0"?>
<datasources>
<<<<<<< HEAD
  <!-- The following is kept as a sample for
easy live edition. It is NOT used in the default app. -->

  <!-- 
  Link datasource to point to NuxeoDS.
  See unified-nuxeo-ds.xml to set a different database
  -->
  <mbean code="org.jboss.naming.NamingAlias"
    name="jboss.jca:name=nxsearch-compass,service=DataSourceBinding">
    <attribute name="ToName">java:/NuxeoDS</attribute>
    <attribute name="FromName">java:/nxsearch-compass</attribute>
  </mbean>
=======
  <!-- The following is kept as a sample for easy live edition.
       It is NOT used in the default app. -->
  <xa-datasource>
    <jndi-name>nxsearch-compass</jndi-name>
    <xa-datasource-class>org.apache.derby.jdbc.EmbeddedXADataSource</xa-datasource-class>
    <xa-datasource-property name="DatabaseName">${jboss.server.data.dir}/derby/nuxeo</xa-datasource-property>
    <xa-datasource-property name="User">sa</xa-datasource-property>
    <xa-datasource-property name="Password"></xa-datasource-property>
    <xa-datasource-property name="CreateDatabase">create</xa-datasource-property>
    <track-connection-by-tx/>
    <no-tx-separate-pools/>
  </xa-datasource>
>>>>>>> 3b2f5289
</datasources><|MERGE_RESOLUTION|>--- conflicted
+++ resolved
@@ -1,6 +1,5 @@
 <?xml version="1.0"?>
 <datasources>
-<<<<<<< HEAD
   <!-- The following is kept as a sample for
 easy live edition. It is NOT used in the default app. -->
 
@@ -13,18 +12,4 @@
     <attribute name="ToName">java:/NuxeoDS</attribute>
     <attribute name="FromName">java:/nxsearch-compass</attribute>
   </mbean>
-=======
-  <!-- The following is kept as a sample for easy live edition.
-       It is NOT used in the default app. -->
-  <xa-datasource>
-    <jndi-name>nxsearch-compass</jndi-name>
-    <xa-datasource-class>org.apache.derby.jdbc.EmbeddedXADataSource</xa-datasource-class>
-    <xa-datasource-property name="DatabaseName">${jboss.server.data.dir}/derby/nuxeo</xa-datasource-property>
-    <xa-datasource-property name="User">sa</xa-datasource-property>
-    <xa-datasource-property name="Password"></xa-datasource-property>
-    <xa-datasource-property name="CreateDatabase">create</xa-datasource-property>
-    <track-connection-by-tx/>
-    <no-tx-separate-pools/>
-  </xa-datasource>
->>>>>>> 3b2f5289
 </datasources>