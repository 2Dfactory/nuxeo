<?xml version="1.0"?>
<project xmlns="http://maven.apache.org/POM/4.0.0" xmlns:xsi="http://www.w3.org/2001/XMLSchema-instance" xsi:schemaLocation="http://maven.apache.org/POM/4.0.0 http://maven.apache.org/maven-v4_0_0.xsd">
  <modelVersion>4.0.0</modelVersion>

  <parent>
    <groupId>org.nuxeo.ecm.platform</groupId>
    <artifactId>nuxeo-platform-parent</artifactId>
    <version>5.2-SNAPSHOT</version>
  </parent>

  <artifactId>nuxeo-platform-search-core-listener</artifactId>
  <name>Nuxeo Search Service - Core Listener</name>
  <description>Nuxeo Enterprise Platform: Search Service Core Listener.</description>

  <dependencies>
    <dependency>
      <groupId>org.nuxeo.ecm.core</groupId>
      <artifactId>nuxeo-core-api</artifactId>
    </dependency>
    <dependency>
      <groupId>org.nuxeo.ecm.core</groupId>
      <artifactId>nuxeo-core</artifactId>
    </dependency>
    <dependency>
      <groupId>org.nuxeo.ecm.core</groupId>
      <artifactId>nuxeo-core-schema</artifactId>
    </dependency>
    <dependency>
      <groupId>org.nuxeo.ecm.platform</groupId>
      <artifactId>nuxeo-platform-search-api</artifactId>
    </dependency>
    <dependency>
      <groupId>org.nuxeo.ecm.platform</groupId>
      <artifactId>nuxeo-platform-events-api</artifactId>
    </dependency>

    <dependency>
<<<<<<< HEAD
      <groupId>org.nuxeo.common</groupId>
      <artifactId>nuxeo-common</artifactId>
      <version>${nuxeo.common.version}</version>
    </dependency>

    <dependency>
      <groupId>org.nuxeo.runtime</groupId>
      <artifactId>nuxeo-runtime-osgi</artifactId>
      <scope>test</scope>
    </dependency>
    <dependency>
=======
>>>>>>> b8a83cd2
      <groupId>org.nuxeo.ecm.platform</groupId>
      <artifactId>nuxeo-platform-search-test</artifactId>
      <scope>test</scope>
    </dependency>
    <dependency>
      <groupId>org.nuxeo.ecm.platform</groupId>
      <artifactId>nuxeo-platform-search-compass-plugin</artifactId>
      <scope>test</scope>
    </dependency>
    <dependency>
      <groupId>jboss</groupId>
      <artifactId>jnp-client</artifactId>
      <scope>test</scope>
    </dependency>
    <dependency>
      <groupId>org.nuxeo.ecm.core</groupId>
      <artifactId>nuxeo-core-jcr-connector-test</artifactId>
      <scope>test</scope>
    </dependency>
    <dependency>
      <groupId>org.nuxeo.ecm.core</groupId>
      <artifactId>nuxeo-core-query</artifactId>
      <scope>test</scope>
    </dependency>
    <dependency>
      <groupId>org.nuxeo.ecm.platform</groupId>
      <artifactId>nuxeo-platform-transform-plugins</artifactId>
      <scope>test</scope>
    </dependency>
    <dependency>
      <groupId>org.nuxeo.ecm.platform</groupId>
      <artifactId>nuxeo-platform-search-core</artifactId>
      <scope>test</scope>
    </dependency>
    <dependency>
      <groupId>jboss</groupId>
      <artifactId>jnp-client</artifactId>
      <scope>test</scope>
    </dependency>
    <dependency>
      <groupId>jboss</groupId>
      <artifactId>jbosssx</artifactId>
      <scope>test</scope>
    </dependency>
  </dependencies>

  <build>
    <plugins>
      <!-- FIXME: disable tests for now : working with junit-->
      <plugin>
        <artifactId>maven-surefire-plugin</artifactId>
        <configuration>
          <excludes>
            <exclude>**/*Test*.java</exclude>
          </excludes>
        </configuration>
      </plugin>
    </plugins>
  </build>
</project><|MERGE_RESOLUTION|>--- conflicted
+++ resolved
@@ -35,7 +35,6 @@
     </dependency>
 
     <dependency>
-<<<<<<< HEAD
       <groupId>org.nuxeo.common</groupId>
       <artifactId>nuxeo-common</artifactId>
       <version>${nuxeo.common.version}</version>
@@ -47,8 +46,6 @@
       <scope>test</scope>
     </dependency>
     <dependency>
-=======
->>>>>>> b8a83cd2
       <groupId>org.nuxeo.ecm.platform</groupId>
       <artifactId>nuxeo-platform-search-test</artifactId>
       <scope>test</scope>
