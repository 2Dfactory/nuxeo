<project xmlns="http://maven.apache.org/POM/4.0.0" xmlns:xsi="http://www.w3.org/2001/XMLSchema-instance" xsi:schemaLocation="http://maven.apache.org/POM/4.0.0 http://maven.apache.org/maven-v4_0_0.xsd">
  <modelVersion>4.0.0</modelVersion>

  <parent>
    <groupId>org.nuxeo.ecm.platform</groupId>
    <artifactId>nuxeo-platform-parent</artifactId>
    <version>5.2-SNAPSHOT</version>
  </parent>

  <artifactId>nuxeo-platform-transform-api</artifactId>
  <name>Nuxeo Content Transformation Service - Api</name>
  <description>Nuxeo Enterprise Platform: Content Transformation Service (Core).
    This service handles content transformation (ex: MSWord -&gt; PDF).
    Effective transformation is handled by transformer plugins registered
    through extension points to the transformation service.</description>

  <dependencies>
    <dependency>
      <groupId>org.nuxeo.ecm.core</groupId>
      <artifactId>nuxeo-core-api</artifactId>
    </dependency>
<<<<<<< HEAD
=======
    <dependency>
      <groupId>org.nuxeo.ecm.platform</groupId>
      <artifactId>nuxeo-platform-api</artifactId>
    </dependency>
>>>>>>> 70df4c0f
    <dependency>
      <groupId>org.nuxeo.ecm.platform</groupId>
      <artifactId>nuxeo-platform-mimetype-api</artifactId>
    </dependency>
  </dependencies>

</project><|MERGE_RESOLUTION|>--- conflicted
+++ resolved
@@ -19,13 +19,10 @@
       <groupId>org.nuxeo.ecm.core</groupId>
       <artifactId>nuxeo-core-api</artifactId>
     </dependency>
-<<<<<<< HEAD
-=======
     <dependency>
       <groupId>org.nuxeo.ecm.platform</groupId>
       <artifactId>nuxeo-platform-api</artifactId>
     </dependency>
->>>>>>> 70df4c0f
     <dependency>
       <groupId>org.nuxeo.ecm.platform</groupId>
       <artifactId>nuxeo-platform-mimetype-api</artifactId>
