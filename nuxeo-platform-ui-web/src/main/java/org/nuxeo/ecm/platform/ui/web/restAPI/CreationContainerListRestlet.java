--- conflicted
+++ resolved
@@ -49,11 +49,6 @@
 @Scope(EVENT)
 public class CreationContainerListRestlet extends BaseNuxeoRestlet implements
         LiveEditConstants, Serializable {
-<<<<<<< HEAD
-
-    private static final long serialVersionUID = 5403775170948512675L;
-=======
->>>>>>> 2cae07a3
 
     private static final long serialVersionUID = 5403775170948512675L;
 
