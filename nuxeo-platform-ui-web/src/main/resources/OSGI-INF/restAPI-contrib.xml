<?xml version="1.0"?>
<component name="org.nuxeo.ecm.platform.ui.web.restAPI.contrib">

  <extension target="org.nuxeo.ecm.platform.ui.web.restAPI.service.PluggableRestletService"
      point="restlets">

    <documentation>
      Create a File document via upload
      POST /nuxeo/restAPI/{repoId}/{docId}/{filename}/upload
    </documentation>
    <restletPlugin
        name="upload"
        class="org.nuxeo.ecm.platform.ui.web.restAPI.UploadRestlet"
        enabled="true"
        useSeam="true">
      <urlPatterns>
        <urlPattern>/{repo}/{docid}/{filename}/upload</urlPattern>
      </urlPatterns>
    </restletPlugin>

    <documentation>
      Restlet for uploading a file via the Plugin (linked to FileManager)
      POST /nuxeo/restAPI/{repoId}/{docId}/pluginUpload/{path}
    </documentation>
    <restletPlugin
        name="pluginUpload"
        class="org.nuxeo.ecm.platform.ui.web.restAPI.PluginUploadRestlet"
        enabled="true"
        useSeam="true"
        useConversation="true">
      <urlPatterns>
        <urlPattern>/{repo}/{docid}/pluginUpload</urlPattern>
      </urlPatterns>
    </restletPlugin>

    <documentation>
      Simple restlet to browse content
      GET /nuxeo/restAPI/{repoId}/{docId}/browse
    </documentation>
    <restletPlugin
        name="browse"
        class="org.nuxeo.ecm.platform.ui.web.restAPI.BrowseRestlet"
        enabled="true"
        useSeam="true">
      <urlPatterns>
        <urlPattern>/{repo}/{docid}/browse</urlPattern>
      </urlPatterns>
    </restletPlugin>

    <documentation>
      GET /nuxeo/restAPI/{repoId}/{docId}/export
      => export a document and possibly associated tree

      GET /nuxeo/restAPI/{repoId}/{docId}/exportSingle
      => export a single document

      GET /nuxeo/restAPI/{repoId}/{docId}/exportTree
      => export a document tree

      Associated GET parameters are :
      - format : xml/zip
    </documentation>
    <restletPlugin
        name="export"
        class="org.nuxeo.ecm.platform.ui.web.restAPI.ExportRestlet"
        enabled="true"
        useSeam="true">
      <urlPatterns>
        <urlPattern>/{repo}/{docid}/export</urlPattern>
        <urlPattern>/{repo}/{docid}/exportSingle</urlPattern>
        <urlPattern>/{repo}/{docid}/exportTree</urlPattern>
      </urlPatterns>
    </restletPlugin>

    <documentation>
      Allows lock manipulation via Restlet API:
      GET /nuxeo/restAPI/{repoId}/{docId}/Locking/lock
      GET /nuxeo/restAPI/{repoId}/{docId}/Locking/unlock
      GET /nuxeo/restAPI/{repoId}/{docId}/Locking/status
      LOCK /nuxeo/restAPI/{repoId}/{docId}/Locking
      UNLOCK /nuxeo/restAPI/{repoId}/{docId}/Locking
    </documentation>
    <restletPlugin
        name="locking"
        class="org.nuxeo.ecm.platform.ui.web.restAPI.LockingRestlet"
        enabled="true"
        useSeam="false"
        useConversation="false">
      <urlPatterns>
        <urlPattern>/{repo}/{docid}/Locking</urlPattern>
      </urlPatterns>
    </restletPlugin>

    <documentation>
      GET /nuxeo/restAPI/{repoId}/{docId}/downloadFile
      or equivalently with optional query parameters:
      GET /nuxeo/restAPI/{repoId}/{docId}/downloadFile?schema=file&amp;blobField=content&amp;filenameField=filename
    </documentation>
    <restletPlugin
        name="downloadFileRestlet"
        class="org.nuxeo.ecm.platform.ui.web.restAPI.DownloadFileRestlet"
        enabled="true"
        useSeam="true">
      <urlPatterns>
        <urlPattern>/{repo}/{docid}/downloadFile</urlPattern>
      </urlPatterns>
    </restletPlugin>

    <documentation>
      GET /nuxeo/restAPI/{repo}/{docid}/{filename}/uploadFile
    </documentation>
    <restletPlugin
        name="uploadFileRestlet"
        class="org.nuxeo.ecm.platform.ui.web.restAPI.UploadFileRestlet"
        enabled="true"
        useSeam="true">
      <urlPatterns>
        <urlPattern>/{repo}/{docid}/{filename}/uploadFile</urlPattern>
      </urlPatterns>
    </restletPlugin>

    <documentation>
      GET /nuxeo/restAPI/{repo}/{parentdocid}/createDocument
      or equivalently with optional query paramaters:
      GET /nuxeo/restAPI/{repo}/{parentdocid}/createDocument?docType=File
      or
      POST /nuxeo/restAPI/{repo}/{parentdocid}/createDocument
      with arguments with initial values of the documents fields as string valued properties
    </documentation>
    <restletPlugin
        name="createDocumentRestlet"
        class="org.nuxeo.ecm.platform.ui.web.restAPI.CreateDocumentRestlet"
        enabled="true"
        useSeam="true">
      <urlPatterns>
        <urlPattern>/{repo}/{parentdocid}/createDocument</urlPattern>
      </urlPatterns>
    </restletPlugin>
<<<<<<< HEAD
=======
    
    <documentation>
      Allows deleting documents via Restlet API:
      GET /nuxeo/restAPI/{repoId}/{docId}/deleteDocumentRestlet
    </documentation>
    <restletPlugin
        name="deleteDocumentRestlet"
        class="org.nuxeo.ecm.platform.ui.web.restAPI.DeleteDocumentRestlet"
        enabled="true"
        useSeam="false">
      <urlPatterns>
        <urlPattern>/{repo}/{docid}/deleteDocumentRestlet</urlPattern>
      </urlPatterns>
    </restletPlugin>
    
    <documentation>
      Allows to update document properties via Restlet API:
      GET /nuxeo/restAPI/{repoId}/{docId}/updateDocumentRestlet?prop1=value1
      example : http://127.0.0.1:8080/nuxeo/restAPI/default/1fee4b3e-8b8e-494e-b0a5-eef5113fb5a7/updateDocumentRestlet?dublincore:description=No%20comment
    </documentation>
    <restletPlugin
        name="updateDocumentRestlet"
        class="org.nuxeo.ecm.platform.ui.web.restAPI.UpdateDocumentRestlet"
        enabled="true"
        useSeam="false">
      <urlPatterns>
        <urlPattern>/{repo}/{docid}/updateDocumentRestlet</urlPattern>
      </urlPatterns>
    </restletPlugin>
>>>>>>> 70861ea7

    <documentation>
      GET /nuxeo/restAPI/creationContainerList
      or equivalently with optional query paramaters (where docType is the
      type of the document to create):
      GET /nuxeo/restAPI/creationContainerList?docType=File
    </documentation>
    <restletPlugin
        name="creationFolderListRestlet"
        class="org.nuxeo.ecm.platform.ui.web.restAPI.CreationContainerListRestlet"
        enabled="true"
        useSeam="true">
      <urlPatterns>
        <urlPattern>/creationContainerList</urlPattern>
      </urlPatterns>
    </restletPlugin>

    <documentation>
      GET /nuxeo/restAPI/opensearch?q=keywords

      Perform a document search on the ecm:fulltext index and return the
      results as a RSS 2.0 file with opensearch.org metadata
    </documentation>
    <restletPlugin name="openSearchRestlet"
        class="org.nuxeo.ecm.platform.ui.web.restAPI.OpenSearchRestlet"
        enabled="true" useSeam="false">
      <urlPatterns>
        <urlPattern>/opensearch</urlPattern>
      </urlPatterns>
    </restletPlugin>

    <documentation>
      GET /nuxeo/restAPI/directoryCacheInvalidate
      GET /nuxeo/restAPI/directoryCacheInvalidate?directory=userDirectory&amp;directory=groupDirectory

      Invalidate the cache of the requested directories or of all directories if not directory name is given as parameter.
    </documentation>
    <restletPlugin name="directoryCache"
        class="org.nuxeo.ecm.platform.ui.web.restAPI.DirectoryCacheRestlet"
        enabled="true" useSeam="false">
      <urlPatterns>
        <urlPattern>/directoryCacheInvalidate</urlPattern>
      </urlPatterns>
    </restletPlugin>

  </extension>
</component><|MERGE_RESOLUTION|>--- conflicted
+++ resolved
@@ -136,8 +136,6 @@
         <urlPattern>/{repo}/{parentdocid}/createDocument</urlPattern>
       </urlPatterns>
     </restletPlugin>
-<<<<<<< HEAD
-=======
     
     <documentation>
       Allows deleting documents via Restlet API:
@@ -167,7 +165,6 @@
         <urlPattern>/{repo}/{docid}/updateDocumentRestlet</urlPattern>
       </urlPatterns>
     </restletPlugin>
->>>>>>> 70861ea7
 
     <documentation>
       GET /nuxeo/restAPI/creationContainerList
