--- conflicted
+++ resolved
@@ -29,6 +29,7 @@
 
 import org.apache.commons.logging.Log;
 import org.apache.commons.logging.LogFactory;
+import org.jboss.seam.annotations.In;
 import org.jboss.seam.annotations.Name;
 import org.jboss.seam.annotations.RequestParameter;
 import org.jboss.seam.annotations.Transactional;
@@ -51,12 +52,9 @@
 
     private static final Log log = LogFactory.getLog(ConversionActionBean.class);
 
-<<<<<<< HEAD
-=======
     @In(create = true)
     NavigationContext navigationContext;
     
->>>>>>> abbcd3dd
     @RequestParameter
     private String fileFieldFullName;
 
@@ -125,7 +123,7 @@
                 name = name.replace(sub, "pdf");
             }
 
-            if (resultingDocs.isEmpty()) {
+            if (resultingDocs.size() == 0) {
                 log.error("Transform service didn't return any resulting documents which is not normal.");
                 return "pdf_generation_error";
             }
