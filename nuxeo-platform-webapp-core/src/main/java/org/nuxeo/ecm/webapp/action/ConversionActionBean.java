--- conflicted
+++ resolved
@@ -125,11 +125,7 @@
         } catch (TransformException e) {
             log.error("error asking the any2pdf plugin whether " + fieldName
                     + " is supported: ",e);
-<<<<<<< HEAD
-        } catch (PropertyException e) {
-=======
-        } catch (Exception e) {
->>>>>>> 772bd8b4
+        } catch (Exception e) {
             log.error(e);
         }
 
