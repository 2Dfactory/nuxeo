--- conflicted
+++ resolved
@@ -54,17 +54,10 @@
     private ConversationDocumentsListsManager conversationDocumentsListsManager;
 
     @In(create = true)
-<<<<<<< HEAD
-    transient CoreSession documentManager;
-
-    @In(create=true)
-    transient Principal currentUser;
-=======
     private transient CoreSession documentManager;
 
     @In(create=true)
     private transient Principal currentUser;
->>>>>>> 2d41e621
 
     @Override
     protected void notifyListUpdated(String listName) {
