/*
 * (C) Copyright 2006-2007 Nuxeo SAS (http://nuxeo.com/) and contributors.
 *
 * All rights reserved. This program and the accompanying materials
 * are made available under the terms of the GNU Lesser General Public License
 * (LGPL) version 2.1 which accompanies this distribution, and is available at
 * http://www.gnu.org/licenses/lgpl.html
 *
 * This library is distributed in the hope that it will be useful,
 * but WITHOUT ANY WARRANTY; without even the implied warranty of
 * MERCHANTABILITY or FITNESS FOR A PARTICULAR PURPOSE. See the GNU
 * Lesser General Public License for more details.
 *
 * Contributors:
 *     Nuxeo - initial API and implementation
 *
 * $Id: LiveEditBootstrapHelper.java 30586 2008-02-26 14:30:17Z ogrisel $
 */

package org.nuxeo.ecm.webapp.liveedit;

import static org.jboss.seam.ScopeType.EVENT;

import java.io.Serializable;
import java.util.Calendar;
import java.util.Enumeration;
import java.util.HashMap;
import java.util.List;
import java.util.Map;

import javax.faces.context.FacesContext;
import javax.servlet.http.Cookie;
import javax.servlet.http.HttpServletRequest;
import javax.servlet.http.HttpServletResponse;

import org.apache.commons.logging.Log;
import org.apache.commons.logging.LogFactory;
import org.dom4j.DocumentFactory;
import org.dom4j.Element;
import org.dom4j.QName;
import org.jboss.seam.annotations.In;
import org.jboss.seam.annotations.Name;
import org.jboss.seam.annotations.RequestParameter;
import org.jboss.seam.annotations.Scope;
import org.nuxeo.ecm.core.api.Blob;
import org.nuxeo.ecm.core.api.ClientException;
import org.nuxeo.ecm.core.api.CoreInstance;
import org.nuxeo.ecm.core.api.CoreSession;
import org.nuxeo.ecm.core.api.DocumentModel;
import org.nuxeo.ecm.core.api.IdRef;
import org.nuxeo.ecm.core.api.repository.Repository;
import org.nuxeo.ecm.core.api.repository.RepositoryManager;
import org.nuxeo.ecm.core.api.security.SecurityConstants;
import org.nuxeo.ecm.platform.ejb.EJBExceptionHandler;
import org.nuxeo.ecm.platform.mimetype.interfaces.MimetypeEntry;
import org.nuxeo.ecm.platform.mimetype.interfaces.MimetypeRegistry;
import org.nuxeo.ecm.platform.ui.web.api.NavigationContext;
import org.nuxeo.ecm.platform.ui.web.tag.fn.LiveEditConstants;
import org.nuxeo.ecm.platform.ui.web.util.BaseURL;
import org.nuxeo.runtime.api.Framework;

/**
 * The LiveEdit bootstrap procedure works as follows:
 * <ul>
 *
 * <li>browsed page calls a JSF function from the DocumentModelFunctions class
 * (edit a document, create new document, etc.) to generate;</li>
 *
 * <li>composing a specifc URL as result, triggering the bootstrap addon to
 * popup;</li>
 *
 * <li>the addon come back with the URL composed allowing the present seam
 * component to create the bootstrap file. The file contains various data as
 * requested in the URL;</li>
 *
 * <li>the XML file is now available to addon which presents it to the client
 * plugin.</li>
 *
 * </ul>
<<<<<<< HEAD
 *
 * Please refer to the specification files in nuxeo-platform-ws-jaxws/doc/ for
=======
 * 
 * Please refer to the nuxeo book chapter on desktop integration for
>>>>>>> abbcd3dd
 * details on the format of the nxedit URLs and the XML bootstrap file.
 *
 * @author Thierry Delprat NXP-1959 the bootstrap file is managing the 'create
 *         new document [from template]' case too. The URL is containing an
 *         action identifier.
 * @author Rux rdarlea@nuxeo.com
 * @author Olivier Grisel ogrisel@nuxeo.com (split url functions into JSF
 *         DocumentModelFunctions module)
 *
 */
@Scope(EVENT)
@Name("liveEditHelper")
public class LiveEditBootstrapHelper implements Serializable, LiveEditConstants {

    public static final String IMMUTABLE_FACET = "Immutable";

    private static final long serialVersionUID = 876879071L;

    private static final String MODIFIED_FIELD = "modified";

    private static final String DUBLINCORE_SCHEMA = "dublincore";

    @SuppressWarnings("unused")
    private static final Log log = LogFactory.getLog(LiveEditBootstrapHelper.class);

    @In(required = true, create = true)
    protected transient NavigationContext navigationContext;

    @In(create = true)
    protected transient CoreSession documentManager;

    @RequestParameter
    private String action;

    @RequestParameter
    private String repoID;

    @RequestParameter
    private String templateRepoID;

    @RequestParameter
    private String docRef;

    @RequestParameter
    private String templateDocRef;

    @RequestParameter
    private String schema;

    @RequestParameter
    private String templateSchema;

    @RequestParameter
    private String blobField;

    @RequestParameter
    private String templateBlobField;

    // to be deprecated once all filenames are stored in the blob itself
    @RequestParameter
    private String filenameField;

    @RequestParameter
    private String mimetype;

    @RequestParameter
    private String docType;

    private MimetypeRegistry mimetypeRegistry;

    // Event-long cache for mimetype lookups - no invalidation required
    private final Map<String, Boolean> cachedEditableStates = new HashMap<String, Boolean>();

    private CoreSession getSession(String repositoryName)
            throws ClientException {
        RepositoryManager rm;
        try {
            rm = Framework.getService(RepositoryManager.class);
        } catch (Exception e1) {
            throw new ClientException("Unable to get repository Manager:", e1);
        }

        Repository repo = rm.getRepository(repositoryName);
        if (repo == null) {
            throw new ClientException("Unable to get repository "
                    + repositoryName);
        }
        try {
            return repo.open();
        } catch (Exception e1) {
            throw new ClientException("Unable to open session on repository",
                    e1);
        }
    }

    /**
     * Creates the bootstrap file. It is called from the browser's addon. The
     * URL composition tells the case and what to create. The strucuture is
     * depicted in the NXP-1881. Rux NXP-1959: add new tag on root level
     * describing the action: actionEdit, actionNew or actionFromTemplate.
     *
     * @return the bootstrap file content
     * @throws Exception
     */
    public String getBootstrap() throws Exception {

        String currentRepoID = documentManager.getRepositoryName();

        CoreSession session = documentManager;
        CoreSession templateSession = documentManager;
        try {
            if (repoID != null && !currentRepoID.equals(repoID)) {
                session = getSession(repoID);
            }

            if (templateRepoID != null && !currentRepoID.equals(templateRepoID)) {
                templateSession = getSession(templateRepoID);
            }

            DocumentModel doc = null;
            DocumentModel templateDoc = null;
            String filename = null;
            if (ACTION_EDIT_DOCUMENT.equals(action)) {
                // fetch the document to edit to get its mimetype and document
                // type
                doc = session.getDocument(new IdRef(docRef));
                docType = doc.getType();
                Blob blob = (Blob) doc.getProperty(schema, blobField);
                if (blob == null) {
                    throw new ClientException(
                            String.format(
                                    "could not find blob to edit with schema '%s' and field '%s'",
                                    schema, blobField));
                }
                mimetype = blob.getMimeType();
                filename = (String) doc.getProperty(schema, filenameField);
            } else if (ACTION_CREATE_DOCUMENT.equals(action)) {
                // creating a new document all parameters are read from the
                // request parameters
            } else if (ACTION_CREATE_DOCUMENT_FROM_TEMPLATE.equals(action)) {
                // fetch the template blob to get its mimetype
                templateDoc = templateSession.getDocument(new IdRef(
                        templateDocRef));
                Blob blob = (Blob) templateDoc.getProperty(templateSchema,
                        templateBlobField);
                if (blob == null) {
                    throw new ClientException(
                            String.format(
                                    "could not find template blob with schema '%s' and field '%s'",
                                    templateSchema, templateBlobField));
                }
                mimetype = blob.getMimeType();
                // leave docType from the request query parameter
            } else {
                throw new ClientException(
                        String.format(
                                "action '%s' is not a valid LiveEdit action: should be one of '%s', '%s' or '%s'",
                                action, ACTION_CREATE_DOCUMENT,
                                ACTION_CREATE_DOCUMENT_FROM_TEMPLATE,
                                ACTION_EDIT_DOCUMENT));
            }

            FacesContext context = FacesContext.getCurrentInstance();
            HttpServletResponse response = (HttpServletResponse) context.getExternalContext().getResponse();
            HttpServletRequest request = (HttpServletRequest) context.getExternalContext().getRequest();

            Element root = DocumentFactory.getInstance().createElement(
                    liveEditTag);
            root.addNamespace("", XML_LE_NAMESPACE);
            // RUX NXP-1959: action id
            Element actionInfo = root.addElement(actionSelectorTag);
            actionInfo.setText(action);

            // Document related informations
            Element docInfo = root.addElement(documentTag);
            addTextElement(docInfo, docRefTag, docRef);
            Element docPathT = docInfo.addElement(docPathTag);
            Element docTitleT = docInfo.addElement(docTitleTag);
            if (doc != null) {
                docPathT.setText(doc.getPathAsString());
                docTitleT.setText(doc.getTitle());
            }
            addTextElement(docInfo, docRepositoryTag, repoID);
            addTextElement(docInfo, docSchemaNameTag, schema);
            addTextElement(docInfo, docFieldNameTag, blobField);
            Element docFieldPathT = docInfo.addElement(docfieldPathTag);
            if (schema != null && blobField != null) {
                docFieldPathT.setText(schema + '/' + blobField);
            }
            addTextElement(docInfo, docfileNameTag, filename);
            addTextElement(docInfo, docTypeTag, docType);
            addTextElement(docInfo, docMimetypeTag, mimetype);
            addTextElement(docInfo, docFileExtensionTag,
                    getFileExtension(mimetype));

            Element docIsVersionT = docInfo.addElement(docIsVersionTag);
            Element docIsLockedT = docInfo.addElement(docIsLockedTag);
            if (ACTION_EDIT_DOCUMENT.equals(action)) {
                docIsVersionT.setText(Boolean.toString(doc.isVersion()));
                docIsLockedT.setText(Boolean.toString(doc.isLocked()));
            }

            // template information for ACTION_CREATE_DOCUMENT_FROM_TEMPLATE
            Element templateDocInfo = root.addElement(templateDocumentTag);
            addTextElement(templateDocInfo, docRefTag, templateDocRef);
            docPathT = templateDocInfo.addElement(docPathTag);
            docTitleT = templateDocInfo.addElement(docTitleTag);
            if (templateDoc != null) {
                docPathT.setText(templateDoc.getPathAsString());
                docTitleT.setText(templateDoc.getTitle());
            }
            addTextElement(templateDocInfo, docRepositoryTag, templateRepoID);
            addTextElement(templateDocInfo, docSchemaNameTag, templateSchema);
            addTextElement(templateDocInfo, docFieldNameTag, templateBlobField);
            docFieldPathT = templateDocInfo.addElement(docfieldPathTag);
            if (templateSchema != null && templateBlobField != null) {
                docFieldPathT.setText(templateSchema + "/" + templateBlobField);
            }
            addTextElement(templateDocInfo, docMimetypeTag, mimetype);
            addTextElement(templateDocInfo, docFileExtensionTag,
                    getFileExtension(mimetype));

            // Browser request related informations
            Element requestInfo = root.addElement(requestInfoTag);
            Cookie[] cookies = request.getCookies();
            Element cookiesT = requestInfo.addElement(requestCookiesTag);
            for (Cookie cookie : cookies) {
                Element cookieT = cookiesT.addElement(requestCookieTag);
                cookieT.addAttribute("name", cookie.getName());
                cookieT.setText(cookie.getValue());
            }
            Element headersT = requestInfo.addElement(requestHeadersTag);
            Enumeration hEnum = request.getHeaderNames();
            while (hEnum.hasMoreElements()) {
                String hName = (String) hEnum.nextElement();
                if (!hName.equalsIgnoreCase("cookie")) {
                    Element headerT = headersT.addElement(requestHeaderTag);
                    headerT.addAttribute("name", hName);
                    headerT.setText(request.getHeader(hName));
                }
            }
            addTextElement(requestInfo, requestBaseURLTag,
                    BaseURL.getBaseURL(request));

            // User related informations
            String username = context.getExternalContext().getUserPrincipal().getName();
            Element userInfo = root.addElement(userInfoTag);
            addTextElement(userInfo, userNameTag, username);
            addTextElement(userInfo, userPasswordTag, "");
            addTextElement(userInfo, userTokenTag, "");
            addTextElement(userInfo, userLocaleTag,
                    context.getViewRoot().getLocale().toString());
            // Rux NXP-1882: the wsdl locations
            String baseUrl = BaseURL.getBaseURL(request);
            Element wsdlLocations = root.addElement(wsdlLocationsTag);
            Element wsdlAccessWST = wsdlLocations.addElement(wsdlAccessWebServiceTag);
            wsdlAccessWST.setText(baseUrl + "webservices/nuxeoAccess?wsdl");
            Element wsdlEEWST = wsdlLocations.addElement(wsdlLEWebServiceTag);
            wsdlEEWST.setText(baseUrl + "webservices/nuxeoLEWS?wsdl");

            // Server related informations
            Element serverInfo = root.addElement(serverInfoTag);
            Element serverVersionT = serverInfo.addElement(serverVersionTag);
            serverVersionT.setText("5.1"); // TODO: use a buildtime generated
            // version tag instead

            // Client related informations
            Element editId = root.addElement(editIdTag);
            editId.setText(getEditId(doc, session, username));

            // response.setHeader("Content-Disposition", "inline;
            // filename=\"nx5_edit.nuxeo5\");
            response.setContentType("text/xml");
            response.getWriter().write(root.asXML());

            response.flushBuffer();
            context.responseComplete();
            return null;
        } finally {
            if (session != null && session != documentManager) {
                CoreInstance.getInstance().close(session);
            }
            if (templateSession != null && templateSession != documentManager) {
                CoreInstance.getInstance().close(templateSession);
            }
        }
    }

    private String getFileExtension(String mimetype) throws Exception {
        if (mimetype == null) {
            return null;
        }
        MimetypeRegistry mimetypeRegistry = Framework.getService(MimetypeRegistry.class);
        List<String> extensions = mimetypeRegistry.getExtensionsFromMimetypeName(mimetype);
        if (extensions != null && !extensions.isEmpty()) {
            return extensions.get(0);
        } else {
            return null;
        }
    }

    private static Element addTextElement(Element parent, QName newElementName,
            String value) {
        Element element = parent.addElement(newElementName);
        if (value != null) {
            element.setText(value);
        }
        return element;
    }

    // TODO: please explain what is the use of the "editId" tag here
    private static String getEditId(DocumentModel doc, CoreSession session,
            String userName) {
        StringBuilder sb = new StringBuilder();

        if (doc != null) {
            sb.append(doc.getId());
        } else {
            sb.append("NewDocument");
        }
        sb.append('-');
        sb.append(session.getRepositoryName());
        sb.append('-');
        sb.append(userName);
        Calendar modified = null;
        if (doc != null) {
            modified = (Calendar) doc.getProperty(DUBLINCORE_SCHEMA,
                    MODIFIED_FIELD);
        }
        if (modified == null) {
            modified = Calendar.getInstance();
        }
        sb.append('-');
        sb.append(modified.getTimeInMillis());
        return sb.toString();
    }

    //
    // Methods to check whether or not to display live edit links
    //

    public boolean isCurrentDocumentLiveEditable() throws ClientException {
        return isDocumentLiveEditable(navigationContext.getCurrentDocument(),
                DEFAULT_SCHEMA, DEFAULT_BLOB_FIELD);
    }

    public boolean isCurrentDocumentLiveEditable(String schemaName,
            String fieldName) throws ClientException {
        return isDocumentLiveEditable(navigationContext.getCurrentDocument(),
                schemaName, fieldName);
    }

    public boolean isCurrentDocumentLiveEditable(String propertyName)
            throws ClientException {
        return isDocumentLiveEditable(navigationContext.getCurrentDocument(),
                propertyName);
    }

    public boolean isDocumentLiveEditable(DocumentModel documentModel,
            String schemaName, String fieldName) throws ClientException {
        return isDocumentLiveEditable(documentModel, schemaName + ":"
                + fieldName);
    }

    public boolean isDocumentLiveEditable(DocumentModel documentModel,
            String propertyName) throws ClientException {
        if (documentModel == null) {
            throw new ClientException(
                    "cannot check live editable state of null DocumentModel");
        }
        
        if (documentModel.hasFacet(IMMUTABLE_FACET)) {
            return false;
        }

        if (!documentManager.hasPermission(documentModel.getRef(),
                SecurityConstants.WRITE_PROPERTIES)) {
            // the lock state is check as a extension to the
            // SecurityPolicyManager
            return false;
        }
        
        Blob blob = documentModel.getProperty(propertyName).getValue(Blob.class);
        if (blob == null) {
            return false;
        }
        String mimetype = blob.getMimeType();
        Boolean isEditable = cachedEditableStates.get(mimetype);
        if (isEditable == null) {
            try {
                MimetypeEntry mimetypeEntry = getMimetypeRegistry().getMimetypeEntryByMimeType(
                        mimetype);
                if (mimetypeEntry == null) {
                    isEditable = Boolean.FALSE;
                } else {
                    isEditable = Boolean.valueOf(mimetypeEntry.isOnlineEditable());
                }
            } catch (Throwable t) {
                throw EJBExceptionHandler.wrapException(t);
            }
            cachedEditableStates.put(mimetype, isEditable);
        }
        return isEditable.booleanValue();
    }

    private MimetypeRegistry getMimetypeRegistry() throws Exception {
        if (mimetypeRegistry == null) {
            mimetypeRegistry = Framework.getService(MimetypeRegistry.class);
        }
        return mimetypeRegistry;
    }

}<|MERGE_RESOLUTION|>--- conflicted
+++ resolved
@@ -77,13 +77,8 @@
  * plugin.</li>
  *
  * </ul>
-<<<<<<< HEAD
- *
- * Please refer to the specification files in nuxeo-platform-ws-jaxws/doc/ for
-=======
- * 
+ *
  * Please refer to the nuxeo book chapter on desktop integration for
->>>>>>> abbcd3dd
  * details on the format of the nxedit URLs and the XML bootstrap file.
  *
  * @author Thierry Delprat NXP-1959 the bootstrap file is managing the 'create
@@ -151,7 +146,6 @@
 
     @RequestParameter
     private String docType;
-
     private MimetypeRegistry mimetypeRegistry;
 
     // Event-long cache for mimetype lookups - no invalidation required
@@ -428,8 +422,7 @@
     public boolean isCurrentDocumentLiveEditable() throws ClientException {
         return isDocumentLiveEditable(navigationContext.getCurrentDocument(),
                 DEFAULT_SCHEMA, DEFAULT_BLOB_FIELD);
-    }
-
+}
     public boolean isCurrentDocumentLiveEditable(String schemaName,
             String fieldName) throws ClientException {
         return isDocumentLiveEditable(navigationContext.getCurrentDocument(),
