<?xml version="1.0"?>
<project xmlns="http://maven.apache.org/POM/4.0.0" xmlns:xsi="http://www.w3.org/2001/XMLSchema-instance" xsi:schemaLocation="http://maven.apache.org/POM/4.0.0 http://maven.apache.org/maven-v4_0_0.xsd">
  <modelVersion>4.0.0</modelVersion>

  <parent>
    <groupId>org.nuxeo.ecm.platform</groupId>
    <artifactId>nuxeo-platform-parent</artifactId>
    <version>5.2-SNAPSHOT</version>
  </parent>

  <artifactId>nuxeo-platform-workflow-core</artifactId>
  <name>Nuxeo Workflow Service - Core</name>
  <description>Nuxeo Enterprise Platform: Workflow Service
    Core. XXX TO WRITE MORE.</description>

  <dependencies>
    <dependency>
      <groupId>org.nuxeo.ecm.platform</groupId>
      <artifactId>nuxeo-platform-workflow-api</artifactId>
    </dependency>

    <dependency>
      <groupId>org.nuxeo.ecm.platform</groupId>
      <artifactId>nuxeo-platform-audit-core</artifactId>
      <scope>test</scope>
    </dependency>
<<<<<<< HEAD
    <dependency>
      <groupId>org.nuxeo.runtime</groupId>
      <artifactId>nuxeo-runtime-test</artifactId>
      <scope>test</scope>
    </dependency>
    <dependency>
      <groupId>log4j</groupId>
      <artifactId>log4j</artifactId>
      <scope>test</scope>
    </dependency>
=======
>>>>>>> f4acf24a
  </dependencies>

</project><|MERGE_RESOLUTION|>--- conflicted
+++ resolved
@@ -24,19 +24,11 @@
       <artifactId>nuxeo-platform-audit-core</artifactId>
       <scope>test</scope>
     </dependency>
-<<<<<<< HEAD
-    <dependency>
-      <groupId>org.nuxeo.runtime</groupId>
-      <artifactId>nuxeo-runtime-test</artifactId>
-      <scope>test</scope>
-    </dependency>
     <dependency>
       <groupId>log4j</groupId>
       <artifactId>log4j</artifactId>
       <scope>test</scope>
     </dependency>
-=======
->>>>>>> f4acf24a
   </dependencies>
 
 </project>