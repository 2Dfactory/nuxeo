/*
 * (C) Copyright 2006-2007 Nuxeo SAS (http://nuxeo.com/) and contributors.
 *
 * All rights reserved. This program and the accompanying materials
 * are made available under the terms of the GNU Lesser General Public License
 * (LGPL) version 2.1 which accompanies this distribution, and is available at
 * http://www.gnu.org/licenses/lgpl.html
 *
 * This library is distributed in the hope that it will be useful,
 * but WITHOUT ANY WARRANTY; without even the implied warranty of
 * MERCHANTABILITY or FITNESS FOR A PARTICULAR PURPOSE. See the GNU
 * Lesser General Public License for more details.
 *
 * Contributors:
 *     Nuxeo - initial API and implementation
 *
 * $Id: AbstractWorkflowDocumentManager.java 28456 2008-01-03 12:01:11Z sfermigier $
 */

package org.nuxeo.ecm.platform.workflow.document.ejb;

import java.rmi.RemoteException;

import javax.ejb.EJBException;
import javax.ejb.SessionSynchronization;

import org.apache.commons.logging.Log;
import org.apache.commons.logging.LogFactory;
import org.nuxeo.ecm.core.api.ClientException;
import org.nuxeo.ecm.core.api.CoreSession;
import org.nuxeo.ecm.core.api.DocumentModel;
import org.nuxeo.ecm.core.api.DocumentRef;
import org.nuxeo.ecm.platform.workflow.document.api.BaseWorkflowDocumentManager;
import org.nuxeo.ecm.platform.workflow.document.api.ejb.delegate.CoreDocumentManagerBusinessDelegate;
import org.nuxeo.ecm.platform.workflow.document.api.ejb.delegate.WorkflowDocumentSecurityPolicyBusinessDelegate;
import org.nuxeo.ecm.platform.workflow.document.api.security.policy.WorkflowDocumentSecurityPolicyManager;

/**
 * Abstract workflow document manager.
 * <p>
 * This abstract class will deal with JTA session resources synchronization. In
 * this case the core document manager needs to be opened and closed at the
 * beginning and end of every transaction.
 *
 * @author <a href="mailto:ja@nuxeo.com">Julien Anguenot</a>
 */
public abstract class AbstractWorkflowDocumentManager implements
        SessionSynchronization, BaseWorkflowDocumentManager {

    private static final Log log = LogFactory.getLog(AbstractWorkflowDocumentManager.class);

    private static final long serialVersionUID = -7670238533651462575L;

    protected String repositoryUri;

    protected final CoreDocumentManagerBusinessDelegate documentManagerBusinessDelegate;

    protected final WorkflowDocumentSecurityPolicyBusinessDelegate wDocRightsPolicyBusinessDelegate;

    protected transient CoreSession documentManager;

    protected AbstractWorkflowDocumentManager() {
        documentManagerBusinessDelegate = new CoreDocumentManagerBusinessDelegate();
        wDocRightsPolicyBusinessDelegate = new WorkflowDocumentSecurityPolicyBusinessDelegate();
    }

<<<<<<< HEAD
    public void afterBegin() {
        log.debug("afterBegin().........................................");
=======
    public void afterBegin() throws EJBException {
>>>>>>> 57df385b
        try {
            log.trace("Connect workflow document manager");
            documentManager = getDocumentManager();
        } catch (ClientException e) {
            throw new EJBException(e);
        }
    }

<<<<<<< HEAD
    public void afterCompletion(boolean committed) {
        log.debug("afterCompletion()....................................");
=======
    public void afterCompletion(boolean committed) throws EJBException {
>>>>>>> 57df385b
        try {
            if (documentManager != null) {
                log.trace("Disconnect workflow document manager");
                documentManager.disconnect();
                documentManager = null;
            }
        } catch (ClientException e) {
            throw new EJBException(e);
        }
    }

    public void beforeCompletion() throws RemoteException {
        // TODO Auto-generated method stub
    }

    protected CoreSession getDocumentManager() throws ClientException {
        if (documentManager == null) {
            documentManager = documentManagerBusinessDelegate.getDocumentManager(
                    repositoryUri, null);
        }
        return documentManager;
    }

    protected WorkflowDocumentSecurityPolicyManager getWorkflowDocumentRightsPolicy()
            throws Exception {
        return wDocRightsPolicyBusinessDelegate.getWorkflowDocumentRightsPolicyManager();
    }

    public void unlockDocument(DocumentRef docRef) throws ClientException {
        documentManager = getDocumentManager();

        if (docRef != null) {
            documentManager.unlock(docRef);
            documentManager.save();
            log.debug("Document has been unlocked.... docRef=" + docRef);
        }
    }

    public DocumentModel getDocumentModelFor(DocumentRef docRef)
            throws ClientException {
        return getDocumentManager().getDocument(docRef);
    }

    public String getRepositoryUri() {
        return repositoryUri;
    }

    public void setRepositoryUri(String repositoryUri) {
        this.repositoryUri = repositoryUri;
    }

}<|MERGE_RESOLUTION|>--- conflicted
+++ resolved
@@ -64,12 +64,7 @@
         wDocRightsPolicyBusinessDelegate = new WorkflowDocumentSecurityPolicyBusinessDelegate();
     }
 
-<<<<<<< HEAD
-    public void afterBegin() {
-        log.debug("afterBegin().........................................");
-=======
     public void afterBegin() throws EJBException {
->>>>>>> 57df385b
         try {
             log.trace("Connect workflow document manager");
             documentManager = getDocumentManager();
@@ -78,12 +73,7 @@
         }
     }
 
-<<<<<<< HEAD
-    public void afterCompletion(boolean committed) {
-        log.debug("afterCompletion()....................................");
-=======
     public void afterCompletion(boolean committed) throws EJBException {
->>>>>>> 57df385b
         try {
             if (documentManager != null) {
                 log.trace("Disconnect workflow document manager");
