<?xml version="1.0"?>
<project xmlns="http://maven.apache.org/POM/4.0.0" xmlns:xsi="http://www.w3.org/2001/XMLSchema-instance"
  xsi:schemaLocation="http://maven.apache.org/POM/4.0.0 http://maven.apache.org/maven-v4_0_0.xsd">
  <modelVersion>4.0.0</modelVersion>

  <parent>
    <groupId>org.nuxeo.theme</groupId>
    <artifactId>nuxeo-theme-parent</artifactId>
<<<<<<< HEAD
    <version>5.4.0-SNAPSHOT</version>
=======
    <version>5.3.2-APG-240-SNAPSHOT</version>
>>>>>>> 0c42e135
  </parent>

  <artifactId>nuxeo-theme-core</artifactId>
  <name>Nuxeo Theme Core</name>
  <description>
    Nuxeo Theme: core module for the Nuxeo ECM platform.
  </description>

  <dependencies>
    <dependency>
      <groupId>org.nuxeo.common</groupId>
      <artifactId>nuxeo-common</artifactId>
    </dependency>
    <dependency>
      <groupId>org.nuxeo.runtime</groupId>
      <artifactId>nuxeo-runtime</artifactId>
    </dependency>
    <dependency>
      <groupId>org.osgi</groupId>
      <artifactId>osgi-core</artifactId>
    </dependency>
    <dependency>
      <groupId>xerces</groupId>
      <artifactId>xercesImpl</artifactId>
      <scope>compile</scope>
    </dependency>
    <dependency>
      <groupId>net.sf.opencsv</groupId>
      <artifactId>opencsv</artifactId>
    </dependency>
    <dependency>
      <groupId>org.codehaus.plexus</groupId>
      <artifactId>plexus-utils</artifactId>
    </dependency>
    <dependency>
      <groupId>org.nuxeo.ecm.core</groupId>
      <artifactId>nuxeo-core-event</artifactId>
    </dependency>

    <!-- test scope -->
    <dependency>
      <groupId>org.nuxeo.runtime</groupId>
      <artifactId>nuxeo-runtime-test</artifactId>
    </dependency>
  </dependencies>

</project><|MERGE_RESOLUTION|>--- conflicted
+++ resolved
@@ -6,11 +6,7 @@
   <parent>
     <groupId>org.nuxeo.theme</groupId>
     <artifactId>nuxeo-theme-parent</artifactId>
-<<<<<<< HEAD
-    <version>5.4.0-SNAPSHOT</version>
-=======
     <version>5.3.2-APG-240-SNAPSHOT</version>
->>>>>>> 0c42e135
   </parent>
 
   <artifactId>nuxeo-theme-core</artifactId>
