--- conflicted
+++ resolved
@@ -38,15 +38,9 @@
     @Override
     public void setUp() throws Exception {
         super.setUp();
-<<<<<<< HEAD
         deployContrib("org.nuxeo.theme.core", "OSGI-INF/nxthemes-core-service.xml");
         deployContrib("org.nuxeo.theme.core", "OSGI-INF/nxthemes-core-contrib.xml");
-        deployContrib("fragment-config.xml");
-=======
-        deployContrib("org.nuxeo.theme.core.tests", "nxthemes-core-service.xml");
-        deployContrib("org.nuxeo.theme.core.tests", "nxthemes-core-contrib.xml");
         deployContrib("org.nuxeo.theme.core.tests", "fragment-config.xml");
->>>>>>> 1c5cdfb1
 
         URL url = getClass().getClassLoader().getResource("theme.xml");
         ThemeParser.registerTheme(url);
