--- conflicted
+++ resolved
@@ -88,8 +88,6 @@
     </dependency>
   </dependencies>
 
-<<<<<<< HEAD
-=======
   <build>
     <resources>
       <resource>
@@ -109,7 +107,6 @@
     </resources>
   </build>
 
->>>>>>> fd9f6bc7
   <reporting>
     <plugins>
       <plugin>
