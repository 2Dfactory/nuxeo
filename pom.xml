--- conflicted
+++ resolved
@@ -49,15 +49,12 @@
     </profile>
   </profiles>
 
-<<<<<<< HEAD
   <scm>
     <connection>scm:hg:http://hg.nuxeo.org/nuxeo/nuxeo-core</connection>
     <developerConnection>scm:hg:https://hg.nuxeo.org/nuxeo/nuxeo-core</developerConnection>
     <url>http://hg.nuxeo.org/nuxeo/nuxeo-core</url>
   </scm>
 
-=======
->>>>>>> 038f30d1
   <dependencyManagement>
     <dependencies>
       <dependency>
