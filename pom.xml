<project xmlns="http://maven.apache.org/POM/4.0.0" xmlns:xsi="http://www.w3.org/2001/XMLSchema-instance" xsi:schemaLocation="http://maven.apache.org/POM/4.0.0 http://maven.apache.org/maven-v4_0_0.xsd">
  <modelVersion>4.0.0</modelVersion>

  <parent>
    <groupId>org.nuxeo</groupId>
    <artifactId>nuxeo-ecm</artifactId>
<<<<<<< HEAD
    <version>5.1.6-SNAPSHOT</version>
=======
    <version>5.2-SNAPSHOT</version>
>>>>>>> 77f74732
  </parent>

  <groupId>org.nuxeo.ecm.platform</groupId>
  <artifactId>nuxeo-platform-parent</artifactId>
<<<<<<< HEAD
  <version>5.1.6-SNAPSHOT</version>
=======
  <version>5.2-SNAPSHOT</version>
>>>>>>> 77f74732
  <name>Nuxeo Platform Parent</name>
  <packaging>pom</packaging>
  <description>Nuxeo Enterprise Platform: Parent.</description>

  <properties>
<<<<<<< HEAD
    <nuxeo.common.version>1.4.3-SNAPSHOT</nuxeo.common.version>
    <nuxeo.runtime.version>1.4.3-SNAPSHOT</nuxeo.runtime.version>
    <nuxeo.core.version>1.4.3-SNAPSHOT</nuxeo.core.version>
    <nuxeo.theme.version>5.1.6-SNAPSHOT</nuxeo.theme.version>
    <nuxeo.ear.assembly>nuxeo</nuxeo.ear.assembly>
    <nuxeo.platform.version>5.1.6-SNAPSHOT</nuxeo.platform.version>
=======
    <nuxeo.common.version>1.5-SNAPSHOT</nuxeo.common.version>
    <nuxeo.runtime.version>1.5-SNAPSHOT</nuxeo.runtime.version>
    <nuxeo.core.version>1.5-SNAPSHOT</nuxeo.core.version>
    <nuxeo.theme.version>5.2-SNAPSHOT</nuxeo.theme.version>
    <nuxeo.ear.assembly>nuxeo</nuxeo.ear.assembly>
    <nuxeo.platform.version>5.2-SNAPSHOT</nuxeo.platform.version>
>>>>>>> 77f74732
  </properties>

  <modules>
    <module>nuxeo-platform</module>
    <module>nuxeo-platform-actions-core</module>
    <module>nuxeo-platform-api</module>
    <module>nuxeo-platform-api-test</module>
    <module>nuxeo-platform-audit-api</module>
    <module>nuxeo-platform-audit-client</module>
    <module>nuxeo-platform-audit-core</module>
    <module>nuxeo-platform-audit-facade</module>
    <module>nuxeo-platform-audit-search</module>
    <module>nuxeo-platform-cache-api</module>
    <module>nuxeo-platform-cache-client</module>
    <module>nuxeo-platform-cache-jboss</module>
    <module>nuxeo-platform-cache-server</module>
    <module>nuxeo-platform-cache-web</module>
    <module>nuxeo-platform-comment-api</module>
    <module>nuxeo-platform-comment</module>
    <module>nuxeo-platform-comment-web</module>
    <module>nuxeo-platform-comment-core</module>
    <module>nuxeo-platform-default-config</module>
    <module>nuxeo-platform-directory-api</module>
    <module>nuxeo-platform-directory-core</module>
    <module>nuxeo-platform-directory-ldap</module>
    <module>nuxeo-platform-directory-facade</module>
    <module>nuxeo-platform-directory-sql</module>
    <module>nuxeo-platform-directory-multi</module>
    <module>nuxeo-platform-directory-types-contrib</module>
    <module>nuxeo-platform-dublincore</module>
    <module>nuxeo-platform-events-api</module>
    <module>nuxeo-platform-events-core</module>
    <module>nuxeo-platform-events-facade</module>
    <module>nuxeo-platform-filemanager-core</module>
    <module>nuxeo-platform-filemanager-core-listener</module>
    <module>nuxeo-platform-filemanager-api</module>
    <module>nuxeo-platform-filemanager-facade</module>
    <module>nuxeo-platform-login</module>
    <module>nuxeo-platform-login-jboss</module>
    <module>nuxeo-platform-auth-web-jboss</module>
    <module>nuxeo-platform-mimetype-api</module>
    <module>nuxeo-platform-mimetype-core</module>
    <module>nuxeo-platform-mimetype-facade</module>
    <module>nuxeo-platform-modifier</module>
    <module>nuxeo-platform-notification-api</module>
    <module>nuxeo-platform-notification-core</module>
    <module>nuxeo-platform-notification-facade</module>
    <module>nuxeo-platform-notification-web</module>
    <module>nuxeo-platform-placeful-api</module>
    <module>nuxeo-platform-placeful-core</module>
    <module>nuxeo-platform-placeful-facade</module>
    <module>nuxeo-platform-placeful-theme</module>
    <module>nuxeo-platform-relations-api</module>
    <module>nuxeo-platform-relations-default-config</module>
    <module>nuxeo-platform-relations-core</module>
    <module>nuxeo-platform-relations-jena-plugin</module>
    <module>nuxeo-platform-relations-web</module>
    <module>nuxeo-platform-relations-facade</module>
    <module>nuxeo-platform-relations-search</module>
    <module>nuxeo-platform-scheduler-core</module>
    <module>nuxeo-platform-search-api</module>
    <module>nuxeo-platform-search-compass-plugin</module>
    <module>nuxeo-platform-search-core</module>
    <module>nuxeo-platform-search-core-listener</module>
    <module>nuxeo-platform-search-facade</module>
    <module>nuxeo-platform-search-test</module>
    <module>nuxeo-platform-search-test-integration</module>
    <module>nuxeo-platform-syndication</module>
    <module>nuxeo-platform-transform-api</module>
    <module>nuxeo-platform-transform-core</module>
    <module>nuxeo-platform-transform-plugins</module>
    <module>nuxeo-platform-types-api</module>
    <module>nuxeo-platform-types-core</module>
    <module>nuxeo-platform-types-facade</module>
    <module>nuxeo-platform-uidgen-core</module>
    <module>nuxeo-platform-ui-api</module>
    <module>nuxeo-platform-ui-web</module>
    <module>nuxeo-platform-url-core</module>
    <module>nuxeo-platform-url-facade</module>
    <module>nuxeo-platform-url-api</module>
    <module>nuxeo-platform-userdata</module>
    <module>nuxeo-platform-userdata-core-contrib</module>
    <module>nuxeo-platform-usermanager-core</module>
    <module>nuxeo-platform-usermanager-api</module>
    <module>nuxeo-platform-usermanager-facade</module>
    <module>nuxeo-platform-versioning-api</module>
    <module>nuxeo-platform-versioning-core</module>
    <module>nuxeo-platform-webapp</module>
    <module>nuxeo-platform-webapp-core</module>
    <module>nuxeo-platform-webapp-types</module>
    <module>nuxeo-platform-workflow-api</module>
    <module>nuxeo-platform-workflow-client</module>
    <module>nuxeo-platform-workflow-core</module>
    <module>nuxeo-platform-workflow-document</module>
    <module>nuxeo-platform-workflow-document-api</module>
    <module>nuxeo-platform-workflow-document-facade</module>
    <module>nuxeo-platform-workflow-facade</module>
    <module>nuxeo-platform-workflow-jbpm</module>
    <module>nuxeo-platform-workflow-jbpm-document-handlers</module>
    <module>nuxeo-platform-workflow-test</module>
    <module>nuxeo-platform-ws</module>
    <module>nuxeo-platform-forum</module>
    <module>nuxeo-platform-forum-core</module>
    <module>nuxeo-platform-publishing-api</module>
    <module>nuxeo-platform-publishing</module>
    <module>nuxeo-platform-publishing-facade</module>
    <module>nuxeo-platform-publishing-web</module>
    <module>nuxeo-platform-content-template-manager</module>
    <module>nuxeo-platform-domsync-core</module>
    <module>nuxeo-platform-forms-layout-api</module>
    <module>nuxeo-platform-forms-layout-client</module>
    <module>nuxeo-platform-io-api</module>
    <module>nuxeo-platform-io-core</module>
    <module>nuxeo-platform-io-facade</module>
    <module>nuxeo-platform-io-client</module>
    <module>nuxeo-platform-audit-io</module>
    <module>nuxeo-platform-relations-io</module>
    <module>nuxeo-platform-ear</module>
  </modules>

  <dependencyManagement>
    <dependencies>
      <dependency>
        <groupId>org.nuxeo.common</groupId>
        <artifactId>nuxeo-common</artifactId>
        <version>${nuxeo.common.version}</version>
      </dependency>
      <dependency>
        <groupId>org.nuxeo.ecm.core</groupId>
        <artifactId>nuxeo-core-api</artifactId>
        <version>${nuxeo.core.version}</version>
      </dependency>
      <dependency>
        <groupId>org.nuxeo.ecm.core</groupId>
        <artifactId>nuxeo-core</artifactId>
        <version>${nuxeo.core.version}</version>
      </dependency>
      <dependency>
        <groupId>org.nuxeo.ecm.core</groupId>
        <artifactId>nuxeo-core-facade</artifactId>
        <version>${nuxeo.core.version}</version>
        <type>ejb</type>
      </dependency>
      <dependency>
        <groupId>org.nuxeo.ecm.core</groupId>
        <artifactId>nuxeo-core-jca</artifactId>
        <version>${nuxeo.core.version}</version>
        <type>rar</type>
      </dependency>
      <dependency>
        <groupId>org.nuxeo.ecm.core</groupId>
        <artifactId>nuxeo-core-jcr-connector</artifactId>
        <version>${nuxeo.core.version}</version>
      </dependency>
      <dependency>
        <groupId>org.nuxeo.ecm.core</groupId>
        <artifactId>nuxeo-core-jcr-connector-test</artifactId>
        <version>${nuxeo.core.version}</version>
      </dependency>
      <dependency>
        <groupId>org.nuxeo.ecm.core</groupId>
        <artifactId>nuxeo-core-query</artifactId>
        <version>${nuxeo.core.version}</version>
      </dependency>
      <dependency>
        <groupId>org.nuxeo.ecm.core</groupId>
        <artifactId>nuxeo-core-schema</artifactId>
        <version>${nuxeo.core.version}</version>
      </dependency>
      <dependency>
        <groupId>org.nuxeo.ecm.platform</groupId>
        <artifactId>nuxeo-platform</artifactId>
        <version>${nuxeo.platform.version}</version>
        <type>ejb</type>
      </dependency>
      <dependency>
        <groupId>org.nuxeo.ecm.platform</groupId>
        <artifactId>nuxeo-platform-actions-core</artifactId>
        <version>${nuxeo.platform.version}</version>
        <type>ejb</type>
      </dependency>
      <dependency>
        <groupId>org.nuxeo.ecm.platform</groupId>
        <artifactId>nuxeo-platform-api</artifactId>
        <version>${nuxeo.platform.version}</version>
      </dependency>
      <dependency>
        <groupId>org.nuxeo.ecm.platform</groupId>
        <artifactId>nuxeo-platform-ws</artifactId>
        <version>${nuxeo.platform.version}</version>
      </dependency>
      <dependency>
        <groupId>org.nuxeo.ecm.platform</groupId>
        <artifactId>nuxeo-platform-api-test</artifactId>
        <version>${nuxeo.platform.version}</version>
      </dependency>
      <dependency>
        <groupId>org.nuxeo.ecm.platform</groupId>
        <artifactId>nuxeo-platform-audit-api</artifactId>
        <version>${nuxeo.platform.version}</version>
      </dependency>
      <dependency>
        <groupId>org.nuxeo.ecm.platform</groupId>
        <artifactId>nuxeo-platform-audit-client</artifactId>
        <version>${nuxeo.platform.version}</version>
        <type>ejb</type>
      </dependency>
      <dependency>
        <groupId>org.nuxeo.ecm.platform</groupId>
        <artifactId>nuxeo-platform-audit-core</artifactId>
        <version>${nuxeo.platform.version}</version>
      </dependency>
      <dependency>
        <groupId>org.nuxeo.ecm.platform</groupId>
        <artifactId>nuxeo-platform-audit-facade</artifactId>
        <version>${nuxeo.platform.version}</version>
        <type>ejb</type>
      </dependency>
      <dependency>
        <groupId>org.nuxeo.ecm.platform</groupId>
        <artifactId>nuxeo-platform-audit-search</artifactId>
        <version>${nuxeo.platform.version}</version>
      </dependency>
      <dependency>
        <groupId>org.nuxeo.ecm.platform</groupId>
        <artifactId>nuxeo-platform-cache-api</artifactId>
        <version>${nuxeo.platform.version}</version>
      </dependency>
      <dependency>
        <groupId>org.nuxeo.ecm.platform</groupId>
        <artifactId>nuxeo-platform-cache-client</artifactId>
        <version>${nuxeo.platform.version}</version>
      </dependency>
      <dependency>
        <groupId>org.nuxeo.ecm.platform</groupId>
        <artifactId>nuxeo-platform-cache-jboss</artifactId>
        <version>${nuxeo.platform.version}</version>
      </dependency>
      <dependency>
        <groupId>org.nuxeo.ecm.platform</groupId>
        <artifactId>nuxeo-platform-cache-server</artifactId>
        <version>${nuxeo.platform.version}</version>
        <type>ejb</type>
      </dependency>
      <dependency>
        <groupId>org.nuxeo.ecm.platform</groupId>
        <artifactId>nuxeo-platform-cache-web</artifactId>
        <version>${nuxeo.platform.version}</version>
        <type>ejb</type>
      </dependency>
      <dependency>
        <groupId>org.nuxeo.ecm.platform</groupId>
        <artifactId>nuxeo-platform-comment</artifactId>
        <version>${nuxeo.platform.version}</version>
        <type>ejb</type>
      </dependency>
      <dependency>
        <groupId>org.nuxeo.ecm.platform</groupId>
        <artifactId>nuxeo-platform-comment-api</artifactId>
        <version>${nuxeo.platform.version}</version>
      </dependency>
      <dependency>
        <groupId>org.nuxeo.ecm.platform</groupId>
        <artifactId>nuxeo-platform-comment-core</artifactId>
        <version>${nuxeo.platform.version}</version>
      </dependency>
      <dependency>
        <groupId>org.nuxeo.ecm.platform</groupId>
        <artifactId>nuxeo-platform-comment-web</artifactId>
        <version>${nuxeo.platform.version}</version>
        <type>ejb</type>
      </dependency>
      <dependency>
        <groupId>org.nuxeo.ecm.platform</groupId>
        <artifactId>nuxeo-platform-default-config</artifactId>
        <version>${nuxeo.platform.version}</version>
      </dependency>
      <dependency>
        <groupId>org.nuxeo.ecm.platform</groupId>
        <artifactId>nuxeo-platform-directory-api</artifactId>
        <version>${nuxeo.platform.version}</version>
      </dependency>
      <dependency>
        <groupId>org.nuxeo.ecm.platform</groupId>
        <artifactId>nuxeo-platform-directory-core</artifactId>
        <version>${nuxeo.platform.version}</version>
      </dependency>
      <dependency>
        <groupId>org.nuxeo.ecm.platform</groupId>
        <artifactId>nuxeo-platform-directory-types-contrib</artifactId>
        <version>${nuxeo.platform.version}</version>
      </dependency>
      <dependency>
        <groupId>org.nuxeo.ecm.platform</groupId>
        <artifactId>nuxeo-platform-directory-ldap</artifactId>
        <version>${nuxeo.platform.version}</version>
      </dependency>
      <dependency>
        <groupId>org.nuxeo.ecm.platform</groupId>
        <artifactId>nuxeo-platform-directory-facade</artifactId>
        <version>${nuxeo.platform.version}</version>
        <type>ejb</type>
      </dependency>
      <dependency>
        <groupId>org.nuxeo.ecm.platform</groupId>
        <artifactId>nuxeo-platform-directory-sql</artifactId>
        <version>${nuxeo.platform.version}</version>
      </dependency>
      <dependency>
        <groupId>org.nuxeo.ecm.platform</groupId>
        <artifactId>nuxeo-platform-directory-multi</artifactId>
        <version>${nuxeo.platform.version}</version>
      </dependency>
      <dependency>
        <groupId>org.nuxeo.ecm.platform</groupId>
        <artifactId>nuxeo-platform-dublincore</artifactId>
        <version>${nuxeo.platform.version}</version>
      </dependency>
      <dependency>
        <groupId>org.nuxeo.ecm.platform</groupId>
        <artifactId>nuxeo-platform-events-api</artifactId>
        <version>${nuxeo.platform.version}</version>
      </dependency>
      <dependency>
        <groupId>org.nuxeo.ecm.platform</groupId>
        <artifactId>nuxeo-platform-events-core</artifactId>
        <version>${nuxeo.platform.version}</version>
      </dependency>
      <dependency>
        <groupId>org.nuxeo.ecm.platform</groupId>
        <artifactId>nuxeo-platform-events-facade</artifactId>
        <version>${nuxeo.platform.version}</version>
        <type>ejb</type>
      </dependency>
      <dependency>
        <groupId>org.nuxeo.ecm.platform</groupId>
        <artifactId>nuxeo-platform-filemanager-core</artifactId>
        <version>${nuxeo.platform.version}</version>
      </dependency>
      <dependency>
        <groupId>org.nuxeo.ecm.platform</groupId>
        <artifactId>nuxeo-platform-filemanager-core-listener</artifactId>
        <version>${nuxeo.platform.version}</version>
      </dependency>
      <dependency>
        <groupId>org.nuxeo.ecm.platform</groupId>
        <artifactId>nuxeo-platform-filemanager-facade</artifactId>
        <version>${nuxeo.platform.version}</version>
        <type>ejb</type>
      </dependency>
      <dependency>
        <groupId>org.nuxeo.ecm.platform</groupId>
        <artifactId>nuxeo-platform-filemanager-api</artifactId>
        <version>${nuxeo.platform.version}</version>
      </dependency>
      <dependency>
        <groupId>org.nuxeo.ecm.platform</groupId>
        <artifactId>nuxeo-platform-forum</artifactId>
        <version>${nuxeo.platform.version}</version>
      </dependency>
      <dependency>
        <groupId>org.nuxeo.ecm.platform</groupId>
        <artifactId>nuxeo-platform-forum-core</artifactId>
        <version>${nuxeo.platform.version}</version>
      </dependency>
      <dependency>
        <groupId>org.nuxeo.ecm.platform</groupId>
        <artifactId>nuxeo-platform-login</artifactId>
        <version>${nuxeo.platform.version}</version>
      </dependency>
      <dependency>
        <groupId>org.nuxeo.ecm.platform</groupId>
        <artifactId>nuxeo-platform-auth-web-jboss</artifactId>
        <version>${nuxeo.platform.version}</version>
      </dependency>
      <dependency>
        <groupId>org.nuxeo.ecm.platform</groupId>
        <artifactId>nuxeo-platform-login-jboss</artifactId>
        <version>${nuxeo.platform.version}</version>
      </dependency>
      <dependency>
        <groupId>org.nuxeo.ecm.platform</groupId>
        <artifactId>nuxeo-platform-modifier</artifactId>
        <version>${nuxeo.platform.version}</version>
      </dependency>
      <dependency>
        <groupId>org.nuxeo.ecm.platform</groupId>
        <artifactId>nuxeo-platform-mimetype-core</artifactId>
        <version>${nuxeo.platform.version}</version>
      </dependency>
      <dependency>
        <groupId>org.nuxeo.ecm.platform</groupId>
        <artifactId>nuxeo-platform-mimetype-facade</artifactId>
        <version>${nuxeo.platform.version}</version>
        <type>ejb</type>
      </dependency>
      <dependency>
        <groupId>org.nuxeo.ecm.platform</groupId>
        <artifactId>nuxeo-platform-mimetype-api</artifactId>
        <version>${nuxeo.platform.version}</version>
      </dependency>
      <dependency>
        <groupId>org.nuxeo.ecm.platform</groupId>
        <artifactId>nuxeo-platform-notification-api</artifactId>
        <version>${nuxeo.platform.version}</version>
      </dependency>
      <dependency>
        <groupId>org.nuxeo.ecm.platform</groupId>
        <artifactId>nuxeo-platform-notification-core</artifactId>
        <version>${nuxeo.platform.version}</version>
        <type>ejb</type>
      </dependency>
      <dependency>
        <groupId>org.nuxeo.ecm.platform</groupId>
        <artifactId>nuxeo-platform-notification-facade</artifactId>
        <version>${nuxeo.platform.version}</version>
        <type>ejb</type>
      </dependency>
      <dependency>
        <groupId>org.nuxeo.ecm.platform</groupId>
        <artifactId>nuxeo-platform-notification-web</artifactId>
        <version>${nuxeo.platform.version}</version>
      </dependency>
      <dependency>
        <groupId>org.nuxeo.ecm.platform</groupId>
        <artifactId>nuxeo-platform-placeful-api</artifactId>
        <version>${nuxeo.platform.version}</version>
      </dependency>
      <dependency>
        <groupId>org.nuxeo.ecm.platform</groupId>
        <artifactId>nuxeo-platform-placeful-core</artifactId>
        <version>${nuxeo.platform.version}</version>
      </dependency>
      <dependency>
        <groupId>org.nuxeo.ecm.platform</groupId>
        <artifactId>nuxeo-platform-placeful-facade</artifactId>
        <version>${nuxeo.platform.version}</version>
        <type>ejb</type>
      </dependency>
      <dependency>
        <groupId>org.nuxeo.ecm.platform</groupId>
        <artifactId>nuxeo-platform-placeful-theme</artifactId>
        <version>${nuxeo.platform.version}</version>
      </dependency>
      <dependency>
        <groupId>org.nuxeo.ecm.platform</groupId>
        <artifactId>nuxeo-platform-relations-api</artifactId>
        <version>${nuxeo.platform.version}</version>
      </dependency>
      <dependency>
        <groupId>org.nuxeo.ecm.platform</groupId>
        <artifactId>nuxeo-platform-relations-default-config</artifactId>
        <version>${nuxeo.platform.version}</version>
      </dependency>
      <dependency>
        <groupId>org.nuxeo.ecm.platform</groupId>
        <artifactId>nuxeo-platform-relations-core</artifactId>
        <version>${nuxeo.platform.version}</version>
      </dependency>
      <dependency>
        <groupId>org.nuxeo.ecm.platform</groupId>
        <artifactId>nuxeo-platform-relations-jena-plugin</artifactId>
        <version>${nuxeo.platform.version}</version>
      </dependency>
      <dependency>
        <groupId>org.nuxeo.ecm.platform</groupId>
        <artifactId>nuxeo-platform-relations-web</artifactId>
        <version>${nuxeo.platform.version}</version>
        <type>ejb</type>
      </dependency>
      <dependency>
        <groupId>org.nuxeo.ecm.platform</groupId>
        <artifactId>nuxeo-platform-relations-facade</artifactId>
        <version>${nuxeo.platform.version}</version>
        <type>ejb</type>
      </dependency>
      <dependency>
        <groupId>org.nuxeo.ecm.platform</groupId>
        <artifactId>nuxeo-platform-relations-search</artifactId>
        <version>${nuxeo.platform.version}</version>
      </dependency>
      <dependency>
        <groupId>org.nuxeo.ecm.platform</groupId>
        <artifactId>nuxeo-platform-scheduler-core</artifactId>
        <version>${nuxeo.platform.version}</version>
      </dependency>
      <dependency>
        <groupId>org.nuxeo.ecm.platform</groupId>
        <artifactId>nuxeo-platform-search-api</artifactId>
        <version>${nuxeo.platform.version}</version>
      </dependency>
      <dependency>
        <groupId>org.nuxeo.ecm.platform</groupId>
        <artifactId>nuxeo-platform-search-compass-plugin</artifactId>
        <version>${nuxeo.platform.version}</version>
      </dependency>
      <dependency>
        <groupId>org.nuxeo.ecm.platform</groupId>
        <artifactId>nuxeo-platform-search-core</artifactId>
        <version>${nuxeo.platform.version}</version>
      </dependency>
      <dependency>
        <groupId>org.nuxeo.ecm.platform</groupId>
        <artifactId>nuxeo-platform-search-core-listener</artifactId>
        <version>${nuxeo.platform.version}</version>
      </dependency>
      <dependency>
        <groupId>org.nuxeo.ecm.platform</groupId>
        <artifactId>nuxeo-platform-search-facade</artifactId>
        <version>${nuxeo.platform.version}</version>
        <type>ejb</type>
      </dependency>
      <dependency>
        <groupId>org.nuxeo.ecm.platform</groupId>
        <artifactId>nuxeo-platform-search-test</artifactId>
        <version>${nuxeo.platform.version}</version>
      </dependency>
      <dependency>
        <groupId>org.nuxeo.ecm.platform</groupId>
        <artifactId>nuxeo-platform-syndication</artifactId>
        <version>${nuxeo.platform.version}</version>
        <type>ejb</type>
      </dependency>
      <dependency>
        <groupId>org.nuxeo.ecm.platform</groupId>
        <artifactId>nuxeo-platform-transform-api</artifactId>
        <version>${nuxeo.platform.version}</version>
      </dependency>
      <dependency>
        <groupId>org.nuxeo.ecm.platform</groupId>
        <artifactId>nuxeo-platform-transform-core</artifactId>
        <version>${nuxeo.platform.version}</version>
        <type>ejb</type>
      </dependency>
      <dependency>
        <groupId>org.nuxeo.ecm.platform</groupId>
        <artifactId>nuxeo-platform-transform-plugins</artifactId>
        <version>${nuxeo.platform.version}</version>
      </dependency>
      <dependency>
        <groupId>org.nuxeo.ecm.platform</groupId>
        <artifactId>nuxeo-platform-types-api</artifactId>
        <version>${nuxeo.platform.version}</version>
      </dependency>
      <dependency>
        <groupId>org.nuxeo.ecm.platform</groupId>
        <artifactId>nuxeo-platform-types-core</artifactId>
        <version>${nuxeo.platform.version}</version>
      </dependency>
      <dependency>
        <groupId>org.nuxeo.ecm.platform</groupId>
        <artifactId>nuxeo-platform-types-facade</artifactId>
        <version>${nuxeo.platform.version}</version>
      </dependency>
      <dependency>
        <groupId>org.nuxeo.ecm.platform</groupId>
        <artifactId>nuxeo-platform-uidgen-core</artifactId>
        <version>${nuxeo.platform.version}</version>
        <type>ejb</type>
      </dependency>
      <dependency>
        <groupId>org.nuxeo.ecm.platform</groupId>
        <artifactId>nuxeo-platform-ui-api</artifactId>
        <version>${nuxeo.platform.version}</version>
      </dependency>
      <dependency>
        <groupId>org.nuxeo.ecm.platform</groupId>
        <artifactId>nuxeo-platform-ui-web</artifactId>
        <version>${nuxeo.platform.version}</version>
      </dependency>
      <dependency>
        <groupId>org.nuxeo.ecm.platform</groupId>
        <artifactId>nuxeo-platform-userdata</artifactId>
        <version>${nuxeo.platform.version}</version>
      </dependency>
      <dependency>
        <groupId>org.nuxeo.ecm.platform</groupId>
        <artifactId>nuxeo-platform-userdata-core-contrib</artifactId>
        <version>${nuxeo.platform.version}</version>
      </dependency>
      <dependency>
        <groupId>org.nuxeo.ecm.platform</groupId>
        <artifactId>nuxeo-platform-usermanager-api</artifactId>
        <version>${nuxeo.platform.version}</version>
      </dependency>
      <dependency>
        <groupId>org.nuxeo.ecm.platform</groupId>
        <artifactId>nuxeo-platform-usermanager-facade</artifactId>
        <version>${nuxeo.platform.version}</version>
        <type>ejb</type>
      </dependency>
      <dependency>
        <groupId>org.nuxeo.ecm.platform</groupId>
        <artifactId>nuxeo-platform-usermanager-core</artifactId>
        <version>${nuxeo.platform.version}</version>
      </dependency>
      <dependency>
        <groupId>org.nuxeo.ecm.platform</groupId>
        <artifactId>nuxeo-platform-versioning-api</artifactId>
        <version>${nuxeo.platform.version}</version>
      </dependency>
      <dependency>
        <groupId>org.nuxeo.ecm.platform</groupId>
        <artifactId>nuxeo-platform-versioning-core</artifactId>
        <version>${nuxeo.platform.version}</version>
        <type>ejb</type>
      </dependency>
      <dependency>
        <groupId>org.nuxeo.ecm.platform</groupId>
        <artifactId>nuxeo-platform-webapp</artifactId>
        <version>${nuxeo.platform.version}</version>
      </dependency>
      <dependency>
        <groupId>org.nuxeo.ecm.platform</groupId>
        <artifactId>nuxeo-platform-webapp-core</artifactId>
        <version>${nuxeo.platform.version}</version>
        <type>ejb</type>
      </dependency>
      <dependency>
        <groupId>org.nuxeo.ecm.platform</groupId>
        <artifactId>nuxeo-platform-webapp-types</artifactId>
        <version>${nuxeo.platform.version}</version>
      </dependency>
      <dependency>
        <groupId>org.nuxeo.ecm.platform</groupId>
        <artifactId>nuxeo-platform-workflow-api</artifactId>
        <version>${nuxeo.platform.version}</version>
      </dependency>
      <dependency>
        <groupId>org.nuxeo.ecm.platform</groupId>
        <artifactId>nuxeo-platform-workflow-client</artifactId>
        <version>${nuxeo.platform.version}</version>
        <type>ejb</type>
      </dependency>
      <dependency>
        <groupId>org.nuxeo.ecm.platform</groupId>
        <artifactId>nuxeo-platform-workflow-core</artifactId>
        <version>${nuxeo.platform.version}</version>
      </dependency>
      <dependency>
        <groupId>org.nuxeo.ecm.platform</groupId>
        <artifactId>nuxeo-platform-workflow-document</artifactId>
        <version>${nuxeo.platform.version}</version>
      </dependency>
      <dependency>
        <groupId>org.nuxeo.ecm.platform</groupId>
        <artifactId>nuxeo-platform-workflow-document-api</artifactId>
        <version>${nuxeo.platform.version}</version>
      </dependency>
      <dependency>
        <groupId>org.nuxeo.ecm.platform</groupId>
        <artifactId>nuxeo-platform-workflow-document-facade</artifactId>
        <version>${nuxeo.platform.version}</version>
        <type>ejb</type>
      </dependency>
      <dependency>
        <groupId>org.nuxeo.ecm.platform</groupId>
        <artifactId>nuxeo-platform-workflow-facade</artifactId>
        <version>${nuxeo.platform.version}</version>
        <type>ejb</type>
      </dependency>
      <dependency>
        <groupId>org.nuxeo.ecm.platform</groupId>
        <artifactId>nuxeo-platform-workflow-jbpm</artifactId>
        <version>${nuxeo.platform.version}</version>
      </dependency>
      <dependency>
        <groupId>org.nuxeo.ecm.platform</groupId>
        <artifactId>nuxeo-platform-workflow-jbpm-document-handlers</artifactId>
        <version>${nuxeo.platform.version}</version>
      </dependency>
      <dependency>
        <groupId>org.nuxeo.ecm.platform</groupId>
        <artifactId>nuxeo-platform-workflow-test</artifactId>
        <version>${nuxeo.platform.version}</version>
      </dependency>
      <dependency>
        <groupId>org.nuxeo.ecm.platform</groupId>
        <artifactId>nuxeo-platform-url-core</artifactId>
        <version>${nuxeo.platform.version}</version>
      </dependency>
      <dependency>
        <groupId>org.nuxeo.ecm.platform</groupId>
        <artifactId>nuxeo-platform-url-facade</artifactId>
        <version>${nuxeo.platform.version}</version>
        <type>ejb</type>
      </dependency>
      <dependency>
        <groupId>org.nuxeo.ecm.platform</groupId>
        <artifactId>nuxeo-platform-url-api</artifactId>
        <version>${nuxeo.platform.version}</version>
      </dependency>
      <dependency>
        <groupId>org.nuxeo.runtime</groupId>
        <artifactId>nuxeo-runtime</artifactId>
        <version>${nuxeo.runtime.version}</version>
      </dependency>
      <dependency>
        <groupId>org.nuxeo.runtime</groupId>
        <artifactId>nuxeo-runtime-osgi</artifactId>
        <version>${nuxeo.runtime.version}</version>
      </dependency>
      <dependency>
        <groupId>org.nuxeo.runtime</groupId>
        <artifactId>nuxeo-runtime-jboss-adapter</artifactId>
        <version>${nuxeo.runtime.version}</version>
        <type>jboss-sar</type>
      </dependency>
      <dependency>
        <groupId>org.nuxeo.runtime</groupId>
        <artifactId>nuxeo-runtime-template</artifactId>
        <version>${nuxeo.runtime.version}</version>
      </dependency>
      <dependency>
        <groupId>org.nuxeo.runtime</groupId>
        <artifactId>nuxeo-runtime-test</artifactId>
        <version>${nuxeo.runtime.version}</version>
      </dependency>

      <dependency>
        <groupId>org.nuxeo.theme</groupId>
        <artifactId>nuxeo-theme-core</artifactId>
        <version>${nuxeo.theme.version}</version>
      </dependency>
      <dependency>
        <groupId>org.nuxeo.theme</groupId>
        <artifactId>nuxeo-theme-fragments</artifactId>
        <version>${nuxeo.theme.version}</version>
      </dependency>
      <dependency>
        <groupId>org.nuxeo.theme</groupId>
        <artifactId>nuxeo-theme-html</artifactId>
        <version>${nuxeo.theme.version}</version>
      </dependency>
      <dependency>
        <groupId>org.nuxeo.theme</groupId>
        <artifactId>nuxeo-theme-jsf</artifactId>
        <version>${nuxeo.theme.version}</version>
      </dependency>
      <dependency>
        <groupId>org.nuxeo.theme</groupId>
        <artifactId>nuxeo-theme-editor</artifactId>
        <version>${nuxeo.theme.version}</version>
        <type>ejb</type>
      </dependency>
      <dependency>
        <groupId>org.nuxeo.ecm.platform</groupId>
        <artifactId>nuxeo-platform-publishing-api</artifactId>
        <version>${nuxeo.platform.version}</version>
      </dependency>
      <dependency>
        <groupId>org.nuxeo.ecm.platform</groupId>
        <artifactId>nuxeo-platform-publishing</artifactId>
        <version>${nuxeo.platform.version}</version>
      </dependency>
      <dependency>
        <groupId>org.nuxeo.ecm.platform</groupId>
        <artifactId>nuxeo-platform-publishing-facade</artifactId>
        <version>${nuxeo.platform.version}</version>
      </dependency>
      <dependency>
        <groupId>org.nuxeo.ecm.platform</groupId>
        <artifactId>nuxeo-platform-publishing-web</artifactId>
        <version>${nuxeo.platform.version}</version>
      </dependency>
      <dependency>
        <groupId>org.nuxeo.ecm.platform</groupId>
        <artifactId>nuxeo-platform-content-template-manager</artifactId>
        <version>${nuxeo.platform.version}</version>
      </dependency>
      <dependency>
        <groupId>org.nuxeo.ecm.platform</groupId>
        <artifactId>nuxeo-platform-domsync-core</artifactId>
        <version>${nuxeo.platform.version}</version>
      </dependency>
      <dependency>
        <groupId>org.nuxeo.ecm.platform</groupId>
        <artifactId>nuxeo-platform-forms-layout-api</artifactId>
        <version>${nuxeo.platform.version}</version>
      </dependency>
      <dependency>
        <groupId>org.nuxeo.ecm.platform</groupId>
        <artifactId>nuxeo-platform-forms-layout-client</artifactId>
        <version>${nuxeo.platform.version}</version>
      </dependency>

      <!-- I/O feature -->
      <dependency>
        <groupId>org.nuxeo.ecm.core</groupId>
        <artifactId>nuxeo-core-io</artifactId>
        <version>${nuxeo.core.version}</version>
      </dependency>
      <dependency>
        <groupId>org.nuxeo.ecm.platform</groupId>
        <artifactId>nuxeo-platform-io-api</artifactId>
        <version>${nuxeo.platform.version}</version>
      </dependency>
      <dependency>
        <groupId>org.nuxeo.ecm.platform</groupId>
        <artifactId>nuxeo-platform-io-core</artifactId>
        <version>${nuxeo.platform.version}</version>
      </dependency>
      <dependency>
        <groupId>org.nuxeo.ecm.platform</groupId>
        <artifactId>nuxeo-platform-io-facade</artifactId>
        <version>${nuxeo.platform.version}</version>
        <type>ejb</type>
      </dependency>
      <dependency>
        <groupId>org.nuxeo.ecm.platform</groupId>
        <artifactId>nuxeo-platform-io-client</artifactId>
        <version>${nuxeo.platform.version}</version>
      </dependency>
      <dependency>
        <groupId>org.nuxeo.ecm.platform</groupId>
        <artifactId>nuxeo-platform-audit-io</artifactId>
        <version>${nuxeo.platform.version}</version>
      </dependency>
      <dependency>
        <groupId>org.nuxeo.ecm.platform</groupId>
        <artifactId>nuxeo-platform-relations-io</artifactId>
        <version>${nuxeo.platform.version}</version>
      </dependency>

      <dependency>
        <groupId>org.nuxeo.ecm.platform</groupId>
        <artifactId>nuxeo-platform-ear</artifactId>
        <version>${nuxeo.platform.version}</version>
        <type>pom</type>
      </dependency>
    </dependencies>
  </dependencyManagement>

  <dependencies>
    <dependency>
      <groupId>org.nuxeo.common</groupId>
      <artifactId>nuxeo-common</artifactId>
    </dependency>
    <dependency>
      <groupId>org.nuxeo.runtime</groupId>
      <artifactId>nuxeo-runtime</artifactId>
    </dependency>
    <dependency>
      <groupId>org.nuxeo.runtime</groupId>
      <artifactId>nuxeo-runtime-test</artifactId>
      <scope>test</scope>
    </dependency>
  </dependencies>

  <scm>
    <connection>scm:hg:http://hg.nuxeo.org/nuxeo/nuxeo-platform</connection>
    <developerConnection>scm:hg:https://hg.nuxeo.org/nuxeo/nuxeo-platform</developerConnection>
    <url>http://hg.nuxeo.org/nuxeo/nuxeo-platform</url>
  </scm>

</project><|MERGE_RESOLUTION|>--- conflicted
+++ resolved
@@ -4,40 +4,23 @@
   <parent>
     <groupId>org.nuxeo</groupId>
     <artifactId>nuxeo-ecm</artifactId>
-<<<<<<< HEAD
-    <version>5.1.6-SNAPSHOT</version>
-=======
     <version>5.2-SNAPSHOT</version>
->>>>>>> 77f74732
   </parent>
 
   <groupId>org.nuxeo.ecm.platform</groupId>
   <artifactId>nuxeo-platform-parent</artifactId>
-<<<<<<< HEAD
-  <version>5.1.6-SNAPSHOT</version>
-=======
   <version>5.2-SNAPSHOT</version>
->>>>>>> 77f74732
   <name>Nuxeo Platform Parent</name>
   <packaging>pom</packaging>
   <description>Nuxeo Enterprise Platform: Parent.</description>
 
   <properties>
-<<<<<<< HEAD
-    <nuxeo.common.version>1.4.3-SNAPSHOT</nuxeo.common.version>
-    <nuxeo.runtime.version>1.4.3-SNAPSHOT</nuxeo.runtime.version>
-    <nuxeo.core.version>1.4.3-SNAPSHOT</nuxeo.core.version>
-    <nuxeo.theme.version>5.1.6-SNAPSHOT</nuxeo.theme.version>
-    <nuxeo.ear.assembly>nuxeo</nuxeo.ear.assembly>
-    <nuxeo.platform.version>5.1.6-SNAPSHOT</nuxeo.platform.version>
-=======
     <nuxeo.common.version>1.5-SNAPSHOT</nuxeo.common.version>
     <nuxeo.runtime.version>1.5-SNAPSHOT</nuxeo.runtime.version>
     <nuxeo.core.version>1.5-SNAPSHOT</nuxeo.core.version>
     <nuxeo.theme.version>5.2-SNAPSHOT</nuxeo.theme.version>
     <nuxeo.ear.assembly>nuxeo</nuxeo.ear.assembly>
     <nuxeo.platform.version>5.2-SNAPSHOT</nuxeo.platform.version>
->>>>>>> 77f74732
   </properties>
 
   <modules>
