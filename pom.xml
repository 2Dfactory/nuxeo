<project xmlns="http://maven.apache.org/POM/4.0.0" xmlns:xsi="http://www.w3.org/2001/XMLSchema-instance" xsi:schemaLocation="http://maven.apache.org/POM/4.0.0 http://maven.apache.org/maven-v4_0_0.xsd">
  <modelVersion>4.0.0</modelVersion>

  <parent>
    <groupId>org.nuxeo</groupId>
    <artifactId>nuxeo-ecm</artifactId>
<<<<<<< HEAD
    <version>5.1.5-SNAPSHOT</version>
=======
    <version>5.2-SNAPSHOT</version>
>>>>>>> b560779d
  </parent>

  <groupId>org.nuxeo.theme</groupId>
  <artifactId>nuxeo-theme-parent</artifactId>
<<<<<<< HEAD
  <version>5.1.5-SNAPSHOT</version>
=======
  <version>5.2-SNAPSHOT</version>
>>>>>>> b560779d
  <name>Nuxeo Theme Parent</name>
  <packaging>pom</packaging>
  <description>
    Nuxeo Theme: Parent. Nuxeo Theme is a full-featured high-level web rendering
    framework used to compose the UI and the look and feel of web applications.
  </description>

  <properties>
<<<<<<< HEAD
    <nuxeo.runtime.version>1.4.2-SNAPSHOT</nuxeo.runtime.version>
    <nuxeo.theme.version>5.1.5-SNAPSHOT</nuxeo.theme.version>
=======
    <nuxeo.runtime.version>1.5-SNAPSHOT</nuxeo.runtime.version>
    <nuxeo.theme.version>${pom.version}</nuxeo.theme.version>
>>>>>>> b560779d
  </properties>

  <modules>
    <module>nuxeo-theme-core</module>
    <module>nuxeo-theme-fragments</module>
    <module>nuxeo-theme-jsf</module>
    <module>nuxeo-theme-jsf-editor</module>
    <module>nuxeo-theme-jsf-editor-web</module>
    <module>nuxeo-theme-webwidgets</module>
  </modules>

  <organization>
    <name>Chalmers University</name>
    <url>http://www.chalmers.se/</url>
  </organization>

  <developers>
    <developer>
      <id>jmorliaguet</id>
      <name>Jean-Marc Orliaguet</name>
      <email>jmo@chalmers.se</email>
      <organization>University of Chalmers</organization>
      <organizationUrl>http://www.chalmers.se</organizationUrl>
      <roles>
        <role>architect</role>
        <role>developer</role>
      </roles>
      <timezone>+1</timezone>
    </developer>
  </developers>

  <scm>
    <connection>scm:hg:http://hg.nuxeo.org/nuxeo/nuxeo-theme</connection>
    <developerConnection>scm:hg:https://hg.nuxeo.org/nuxeo/nuxeo-theme</developerConnection>
    <url>http://hg.nuxeo.org/nuxeo/nuxeo-theme</url>
  </scm>

  <dependencyManagement>
    <dependencies>
      <dependency>
        <groupId>org.nuxeo.runtime</groupId>
        <artifactId>nuxeo-runtime</artifactId>
        <version>${nuxeo.runtime.version}</version>
      </dependency>
      <dependency>
        <groupId>org.nuxeo.runtime</groupId>
        <artifactId>nuxeo-runtime-test</artifactId>
        <version>${nuxeo.runtime.version}</version>
      </dependency>

      <dependency>
        <groupId>org.nuxeo.theme</groupId>
        <artifactId>nuxeo-theme-core</artifactId>
        <version>${nuxeo.theme.version}</version>
      </dependency>
      <dependency>
        <groupId>org.nuxeo.theme</groupId>
        <artifactId>nuxeo-theme-fragments</artifactId>
        <version>${nuxeo.theme.version}</version>
      </dependency>
      <dependency>
        <groupId>org.nuxeo.theme</groupId>
        <artifactId>nuxeo-theme-jsf</artifactId>
        <version>${nuxeo.theme.version}</version>
      </dependency>
      <dependency>
        <groupId>org.nuxeo.theme</groupId>
        <artifactId>nuxeo-theme-jsf-editor</artifactId>
        <version>${nuxeo.theme.version}</version>
        <type>ejb</type>
      </dependency>
      <dependency>
        <groupId>org.nuxeo.theme</groupId>
        <artifactId>nuxeo-theme-jsf-editor-web</artifactId>
        <version>${nuxeo.theme.version}</version>
      </dependency>
      <dependency>
        <groupId>org.nuxeo.theme</groupId>
        <artifactId>nuxeo-theme-webwidgets</artifactId>
        <version>${nuxeo.theme.version}</version>
      </dependency>

      <dependency>
        <groupId>cssparser</groupId>
        <artifactId>cssparser</artifactId>
        <version>0.9.4-fix</version>
      </dependency>
    </dependencies>
  </dependencyManagement>
</project><|MERGE_RESOLUTION|>--- conflicted
+++ resolved
@@ -4,20 +4,12 @@
   <parent>
     <groupId>org.nuxeo</groupId>
     <artifactId>nuxeo-ecm</artifactId>
-<<<<<<< HEAD
-    <version>5.1.5-SNAPSHOT</version>
-=======
     <version>5.2-SNAPSHOT</version>
->>>>>>> b560779d
   </parent>
 
   <groupId>org.nuxeo.theme</groupId>
   <artifactId>nuxeo-theme-parent</artifactId>
-<<<<<<< HEAD
-  <version>5.1.5-SNAPSHOT</version>
-=======
   <version>5.2-SNAPSHOT</version>
->>>>>>> b560779d
   <name>Nuxeo Theme Parent</name>
   <packaging>pom</packaging>
   <description>
@@ -26,13 +18,8 @@
   </description>
 
   <properties>
-<<<<<<< HEAD
-    <nuxeo.runtime.version>1.4.2-SNAPSHOT</nuxeo.runtime.version>
-    <nuxeo.theme.version>5.1.5-SNAPSHOT</nuxeo.theme.version>
-=======
     <nuxeo.runtime.version>1.5-SNAPSHOT</nuxeo.runtime.version>
     <nuxeo.theme.version>${pom.version}</nuxeo.theme.version>
->>>>>>> b560779d
   </properties>
 
   <modules>
